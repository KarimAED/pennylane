--- conflicted
+++ resolved
@@ -1,4 +1,3 @@
-<<<<<<< HEAD
 # Copyright 2018-2020 Xanadu Quantum Technologies Inc.
 
 # Licensed under the Apache License, Version 2.0 (the "License");
@@ -467,473 +466,4 @@
 
         assert np.all(res == state)
         spy.assert_called()
-=======
-# Copyright 2018-2020 Xanadu Quantum Technologies Inc.
-
-# Licensed under the Apache License, Version 2.0 (the "License");
-# you may not use this file except in compliance with the License.
-# You may obtain a copy of the License at
-
-#     http://www.apache.org/licenses/LICENSE-2.0
-
-# Unless required by applicable law or agreed to in writing, software
-# distributed under the License is distributed on an "AS IS" BASIS,
-# WITHOUT WARRANTIES OR CONDITIONS OF ANY KIND, either express or implied.
-# See the License for the specific language governing permissions and
-# limitations under the License.
-"""
-Integration tests for the ``default.qubit.autograd`` device.
-"""
-import pytest
-
-import pennylane as qml
-from pennylane import numpy as np
-from pennylane.devices.default_qubit_autograd import DefaultQubitAutograd
-from pennylane import DeviceError
-
-
-def test_analytic_deprecation():
-    """Tests if the kwarg `analytic` is used and displays error message."""
-    msg = "The analytic argument has been replaced by shots=None. "
-    msg += "Please use shots=None instead of analytic=True."
-
-    with pytest.raises(
-        DeviceError,
-        match=msg,
-    ):
-        qml.device("default.qubit.autograd", wires=1, shots=1, analytic=True)
-
-
-class TestQNodeIntegration:
-    """Integration tests for default.qubit.autograd. This test ensures it integrates
-    properly with the PennyLane UI, in particular the new QNode."""
-
-    def test_defines_correct_capabilities(self):
-        """Test that the device defines the right capabilities"""
-
-        dev = qml.device("default.qubit.autograd", wires=1)
-        cap = dev.capabilities()
-        capabilities = {
-            "model": "qubit",
-            "supports_finite_shots": True,
-            "supports_tensor_observables": True,
-            "returns_probs": True,
-            "returns_state": True,
-            "supports_reversible_diff": False,
-            "supports_inverse_operations": True,
-            "supports_analytic_computation": True,
-            "passthru_interface": "autograd",
-            "passthru_devices": {
-                "torch": "default.qubit.torch",
-                "tf": "default.qubit.tf",
-                "autograd": "default.qubit.autograd",
-                "jax": "default.qubit.jax",
-            },
-        }
-        assert cap == capabilities
-
-    def test_load_device(self):
-        """Test that the plugin device loads correctly"""
-        dev = qml.device("default.qubit.autograd", wires=2)
-        assert dev.num_wires == 2
-        assert dev.shots == None
-        assert dev.short_name == "default.qubit.autograd"
-        assert dev.capabilities()["passthru_interface"] == "autograd"
-
-    def test_qubit_circuit(self, tol):
-        """Test that the device provides the correct
-        result for a simple circuit."""
-        p = np.array(0.543)
-
-        dev = qml.device("default.qubit.autograd", wires=1)
-
-        @qml.qnode(dev, interface="autograd")
-        def circuit(x):
-            qml.RX(x, wires=0)
-            return qml.expval(qml.PauliY(0))
-
-        expected = -np.sin(p)
-
-        assert circuit.gradient_fn == "backprop"
-        assert np.isclose(circuit(p), expected, atol=tol, rtol=0)
-
-    def test_correct_state(self, tol):
-        """Test that the device state is correct after applying a
-        quantum function on the device"""
-
-        dev = qml.device("default.qubit.autograd", wires=2)
-
-        state = dev.state
-        expected = np.array([1, 0, 0, 0])
-        assert np.allclose(state, expected, atol=tol, rtol=0)
-
-        @qml.qnode(dev, interface="autograd", diff_method="backprop")
-        def circuit():
-            qml.Hadamard(wires=0)
-            qml.RZ(np.pi / 4, wires=0)
-            return qml.expval(qml.PauliZ(0))
-
-        circuit()
-        state = dev.state
-
-        amplitude = np.exp(-1j * np.pi / 8) / np.sqrt(2)
-
-        expected = np.array([amplitude, 0, np.conj(amplitude), 0])
-        assert np.allclose(state, expected, atol=tol, rtol=0)
-
-
-class TestPassthruIntegration:
-    """Tests for integration with the PassthruQNode"""
-
-    def test_jacobian_variable_multiply(self, tol):
-        """Test that jacobian of a QNode with an attached default.qubit.autograd device
-        gives the correct result in the case of parameters multiplied by scalars"""
-        x = 0.43316321
-        y = 0.2162158
-        z = 0.75110998
-        weights = np.array([x, y, z], requires_grad=True)
-
-        dev = qml.device("default.qubit.autograd", wires=1)
-
-        @qml.qnode(dev, interface="autograd", diff_method="backprop")
-        def circuit(p):
-            qml.RX(3 * p[0], wires=0)
-            qml.RY(p[1], wires=0)
-            qml.RX(p[2] / 2, wires=0)
-            return qml.expval(qml.PauliZ(0))
-
-        assert circuit.gradient_fn == "backprop"
-        res = circuit(weights)
-
-        expected = np.cos(3 * x) * np.cos(y) * np.cos(z / 2) - np.sin(3 * x) * np.sin(z / 2)
-        assert np.allclose(res, expected, atol=tol, rtol=0)
-
-        grad_fn = qml.jacobian(circuit, 0)
-        res = grad_fn(np.array(weights))
-
-        expected = np.array(
-            [
-                -3 * (np.sin(3 * x) * np.cos(y) * np.cos(z / 2) + np.cos(3 * x) * np.sin(z / 2)),
-                -np.cos(3 * x) * np.sin(y) * np.cos(z / 2),
-                -0.5 * (np.sin(3 * x) * np.cos(z / 2) + np.cos(3 * x) * np.cos(y) * np.sin(z / 2)),
-            ]
-        )
-
-        assert np.allclose(res, expected, atol=tol, rtol=0)
-
-    def test_jacobian_repeated(self, tol):
-        """Test that jacobian of a QNode with an attached default.qubit.autograd device
-        gives the correct result in the case of repeated parameters"""
-        x = 0.43316321
-        y = 0.2162158
-        z = 0.75110998
-        p = np.array([x, y, z], requires_grad=True)
-        dev = qml.device("default.qubit.autograd", wires=1)
-
-        @qml.qnode(dev, interface="autograd", diff_method="backprop")
-        def circuit(x):
-            qml.RX(x[1], wires=0)
-            qml.Rot(x[0], x[1], x[2], wires=0)
-            return qml.expval(qml.PauliZ(0))
-
-        res = circuit(p)
-
-        expected = np.cos(y) ** 2 - np.sin(x) * np.sin(y) ** 2
-        assert np.allclose(res, expected, atol=tol, rtol=0)
-
-        grad_fn = qml.jacobian(circuit, 0)
-        res = grad_fn(p)
-
-        expected = np.array(
-            [-np.cos(x) * np.sin(y) ** 2, -2 * (np.sin(x) + 1) * np.sin(y) * np.cos(y), 0]
-        )
-        assert np.allclose(res, expected, atol=tol, rtol=0)
-
-    def test_jacobian_agrees_backprop_parameter_shift(self, tol):
-        """Test that jacobian of a QNode with an attached default.qubit.autograd device
-        gives the correct result with respect to the parameter-shift method"""
-        p = np.array([0.43316321, 0.2162158, 0.75110998, 0.94714242], requires_grad=True)
-
-        def circuit(x):
-            for i in range(0, len(p), 2):
-                qml.RX(x[i], wires=0)
-                qml.RY(x[i + 1], wires=1)
-            for i in range(2):
-                qml.CNOT(wires=[i, i + 1])
-            return qml.expval(qml.PauliZ(0)), qml.var(qml.PauliZ(1))
-
-        dev1 = qml.device("default.qubit.autograd", wires=3)
-        dev2 = qml.device("default.qubit.autograd", wires=3)
-
-        circuit1 = qml.QNode(circuit, dev1, diff_method="backprop", interface="autograd")
-        circuit2 = qml.QNode(circuit, dev2, diff_method="parameter-shift")
-
-        assert circuit1.gradient_fn == "backprop"
-        assert circuit2.gradient_fn is qml.gradients.param_shift
-
-        res = circuit1(p)
-
-        assert np.allclose(res, circuit2(p), atol=tol, rtol=0)
-
-        grad_fn = qml.jacobian(circuit1, 0)
-        res = grad_fn(p)
-        assert np.allclose(res, qml.jacobian(circuit2)(p), atol=tol, rtol=0)
-
-    def test_state_differentiability(self, tol):
-        """Test that the device state can be differentiated"""
-        dev = qml.device("default.qubit.autograd", wires=1)
-
-        @qml.qnode(dev, diff_method="backprop", interface="autograd")
-        def circuit(a):
-            qml.RY(a, wires=0)
-            return qml.expval(qml.PauliZ(0))
-
-        a = np.array(0.54, requires_grad=True)
-
-        def cost(a):
-            """A function of the device quantum state, as a function
-            of input QNode parameters."""
-            circuit(a)
-            res = np.abs(dev.state) ** 2
-            return res[1] - res[0]
-
-        grad = qml.grad(cost)(a)
-        expected = np.sin(a)
-        assert np.allclose(grad, expected, atol=tol, rtol=0)
-
-    def test_prob_differentiability(self, tol):
-        """Test that the device probability can be differentiated"""
-        dev = qml.device("default.qubit.autograd", wires=2)
-
-        @qml.qnode(dev, diff_method="backprop", interface="autograd")
-        def circuit(a, b):
-            qml.RX(a, wires=0)
-            qml.RY(b, wires=1)
-            qml.CNOT(wires=[0, 1])
-            return qml.probs(wires=[1])
-
-        a = np.array(0.54, requires_grad=True)
-        b = np.array(0.12, requires_grad=True)
-
-        def cost(a, b):
-            prob_wire_1 = circuit(a, b)
-            return prob_wire_1[1] - prob_wire_1[0]
-
-        res = cost(a, b)
-        expected = -np.cos(a) * np.cos(b)
-        assert np.allclose(res, expected, atol=tol, rtol=0)
-
-        grad = qml.grad(cost)(a, b)
-        expected = [np.sin(a) * np.cos(b), np.cos(a) * np.sin(b)]
-        assert np.allclose(grad, expected, atol=tol, rtol=0)
-
-    def test_backprop_gradient(self, tol):
-        """Tests that the gradient of the qnode is correct"""
-        dev = qml.device("default.qubit.autograd", wires=2)
-
-        @qml.qnode(dev, diff_method="backprop", interface="autograd")
-        def circuit(a, b):
-            qml.RX(a, wires=0)
-            qml.CRX(b, wires=[0, 1])
-            return qml.expval(qml.PauliZ(0) @ qml.PauliZ(1))
-
-        a = np.array(-0.234, requires_grad=True)
-        b = np.array(0.654, requires_grad=True)
-
-        res = circuit(a, b)
-        expected_cost = 0.5 * (np.cos(a) * np.cos(b) + np.cos(a) - np.cos(b) + 1)
-        assert np.allclose(res, expected_cost, atol=tol, rtol=0)
-
-        res = qml.grad(circuit)(a, b)
-        expected_grad = np.array(
-            [-0.5 * np.sin(a) * (np.cos(b) + 1), 0.5 * np.sin(b) * (1 - np.cos(a))]
-        )
-        assert np.allclose(res, expected_grad, atol=tol, rtol=0)
-
-    @pytest.mark.parametrize("x, shift", [(0.0, 0.0), (0.5, -0.5)])
-    def test_hessian_at_zero(self, x, shift):
-        """Tests that the Hessian at vanishing state vector amplitudes
-        is correct."""
-        dev = qml.device("default.qubit.autograd", wires=1)
-
-        @qml.qnode(dev, interface="autograd", diff_method="backprop")
-        def circuit(x):
-            qml.RY(shift, wires=0)
-            qml.RY(x, wires=0)
-            return qml.expval(qml.PauliZ(0))
-
-        assert qml.math.isclose(qml.jacobian(circuit)(x), 0.0)
-        assert qml.math.isclose(qml.jacobian(qml.jacobian(circuit))(x), -1.0)
-        assert qml.math.isclose(qml.grad(qml.grad(circuit))(x), -1.0)
-
-    @pytest.mark.parametrize("operation", [qml.U3, qml.U3.compute_decomposition])
-    @pytest.mark.parametrize("diff_method", ["backprop", "parameter-shift", "finite-diff"])
-    def test_autograd_interface_gradient(self, operation, diff_method, tol):
-        """Tests that the gradient of an arbitrary U3 gate is correct
-        using the Autograd interface, using a variety of differentiation methods."""
-        dev = qml.device("default.qubit.autograd", wires=1)
-        state = np.array(1j * np.array([1, -1]) / np.sqrt(2), requires_grad=False)
-
-        @qml.qnode(dev, diff_method=diff_method, interface="autograd")
-        def circuit(x, weights, w):
-            """In this example, a mixture of scalar
-            arguments, array arguments, and keyword arguments are used."""
-            qml.QubitStateVector(state, wires=w)
-            operation(x, weights[0], weights[1], wires=w)
-            return qml.expval(qml.PauliX(w))
-
-        def cost(params):
-            """Perform some classical processing"""
-            return circuit(params[0], params[1:], w=0) ** 2
-
-        theta = 0.543
-        phi = -0.234
-        lam = 0.654
-
-        params = np.array([theta, phi, lam], requires_grad=True)
-
-        res = cost(params)
-        expected_cost = (np.sin(lam) * np.sin(phi) - np.cos(theta) * np.cos(lam) * np.cos(phi)) ** 2
-        assert np.allclose(res, expected_cost, atol=tol, rtol=0)
-
-        # Check that the correct differentiation method is being used.
-        if diff_method == "backprop":
-            assert circuit.gradient_fn == "backprop"
-        elif diff_method == "parameter-shift":
-            assert circuit.gradient_fn is qml.gradients.param_shift
-        else:
-            assert circuit.gradient_fn is qml.gradients.finite_diff
-
-        res = qml.grad(cost)(params)
-        expected_grad = (
-            np.array(
-                [
-                    np.sin(theta) * np.cos(lam) * np.cos(phi),
-                    np.cos(theta) * np.cos(lam) * np.sin(phi) + np.sin(lam) * np.cos(phi),
-                    np.cos(theta) * np.sin(lam) * np.cos(phi) + np.cos(lam) * np.sin(phi),
-                ]
-            )
-            * 2
-            * (np.sin(lam) * np.sin(phi) - np.cos(theta) * np.cos(lam) * np.cos(phi))
-        )
-        assert np.allclose(res, expected_grad, atol=tol, rtol=0)
-
-    @pytest.mark.parametrize("interface", ["tf", "torch"])
-    def test_error_backprop_wrong_interface(self, interface, tol):
-        """Tests that an error is raised if diff_method='backprop' but not using
-        the Autograd interface"""
-        dev = qml.device("default.qubit.autograd", wires=1)
-
-        def circuit(x, w=None):
-            qml.RZ(x, wires=w)
-            return qml.expval(qml.PauliX(w))
-
-        with pytest.raises(
-            qml.QuantumFunctionError,
-            match="default.qubit.autograd only supports diff_method='backprop' when using the autograd interface",
-        ):
-            qml.qnode(dev, diff_method="backprop", interface=interface)(circuit)
-
-
-class TestHighLevelIntegration:
-    """Tests for integration with higher level components of PennyLane."""
-
-    def test_template_integration(self):
-        """Test that a PassthruQNode default.qubit.autograd works with templates."""
-        dev = qml.device("default.qubit.autograd", wires=2)
-
-        @qml.qnode(dev, diff_method="backprop")
-        def circuit(weights):
-            qml.templates.StronglyEntanglingLayers(weights, wires=[0, 1])
-            return qml.expval(qml.PauliZ(0))
-
-        shape = qml.templates.StronglyEntanglingLayers.shape(n_layers=2, n_wires=2)
-        weights = np.random.random(shape, requires_grad=True)
-
-        grad = qml.grad(circuit)(weights)
-        assert grad.shape == weights.shape
-
-    def test_qnode_collection_integration(self):
-        """Test that a PassthruQNode default.qubit.autograd works with QNodeCollections."""
-        dev = qml.device("default.qubit.autograd", wires=2)
-
-        def ansatz(weights, **kwargs):
-            qml.RX(weights[0], wires=0)
-            qml.RY(weights[1], wires=1)
-            qml.CNOT(wires=[0, 1])
-
-        obs_list = [qml.PauliX(0) @ qml.PauliY(1), qml.PauliZ(0), qml.PauliZ(0) @ qml.PauliZ(1)]
-        qnodes = qml.map(ansatz, obs_list, dev, interface="autograd")
-
-        assert qnodes.interface == "autograd"
-
-        weights = np.array([0.1, 0.2], requires_grad=True)
-
-        def cost(weights):
-            return np.sum(qnodes(weights))
-
-        grad = qml.grad(cost)(weights)
-        assert grad.shape == weights.shape
-
-
-class TestOps:
-    """Unit tests for operations supported by the default.qubit.autograd device"""
-
-    def test_multirz_jacobian(self):
-        """Test that the patched numpy functions are used for the MultiRZ
-        operation and the jacobian can be computed."""
-        wires = 4
-        dev = qml.device("default.qubit.autograd", wires=wires)
-
-        @qml.qnode(dev, diff_method="backprop")
-        def circuit(param):
-            qml.MultiRZ(param, wires=[0, 1])
-            return qml.probs(wires=list(range(wires)))
-
-        param = np.array(0.3, requires_grad=True)
-        res = qml.jacobian(circuit)(param)
-        assert np.allclose(res, np.zeros(wires ** 2))
-
-    def test_inverse_operation_jacobian_backprop(self, tol):
-        """Test that inverse operations work in backprop
-        mode"""
-        dev = qml.device("default.qubit.autograd", wires=1)
-
-        @qml.qnode(dev, diff_method="backprop")
-        def circuit(param):
-            qml.RY(param, wires=0).inv()
-            return qml.expval(qml.PauliX(0))
-
-        x = np.array(0.3, requires_grad=True)
-        res = circuit(x)
-        assert np.allclose(res, -np.sin(x), atol=tol, rtol=0)
-
-        grad = qml.grad(circuit)(x)
-        assert np.allclose(grad, -np.cos(x), atol=tol, rtol=0)
-
-    def test_full_subsystem(self, mocker):
-        """Test applying a state vector to the full subsystem"""
-        dev = DefaultQubitAutograd(wires=["a", "b", "c"])
-        state = np.array([1, 0, 0, 0, 1, 0, 1, 1]) / 2.0
-        state_wires = qml.wires.Wires(["a", "b", "c"])
-
-        spy = mocker.spy(dev, "_scatter")
-        dev._apply_state_vector(state=state, device_wires=state_wires)
-
-        assert np.all(dev._state.flatten() == state)
-        spy.assert_not_called()
-
-    def test_partial_subsystem(self, mocker):
-        """Test applying a state vector to a subset of wires of the full subsystem"""
-
-        dev = DefaultQubitAutograd(wires=["a", "b", "c"])
-        state = np.array([1, 0, 1, 0]) / np.sqrt(2.0)
-        state_wires = qml.wires.Wires(["a", "c"])
-
-        spy = mocker.spy(dev, "_scatter")
-        dev._apply_state_vector(state=state, device_wires=state_wires)
-        res = np.sum(dev._state, axis=(1,)).flatten()
-
-        assert np.all(res == state)
-        spy.assert_called()
->>>>>>> a4864952
+
