# Copyright 2018-2021 Xanadu Quantum Technologies Inc.

# Licensed under the Apache License, Version 2.0 (the "License");
# you may not use this file except in compliance with the License.
# You may obtain a copy of the License at

#     http://www.apache.org/licenses/LICENSE-2.0

# Unless required by applicable law or agreed to in writing, software
# distributed under the License is distributed on an "AS IS" BASIS,
# WITHOUT WARRANTIES OR CONDITIONS OF ANY KIND, either express or implied.
# See the License for the specific language governing permissions and
# limitations under the License.
"""
Unit tests for the available non-parametric qubit operations
"""
import itertools
import re
import pytest
import copy
import numpy as np
from scipy.stats import unitary_group

import pennylane as qml
from pennylane.wires import Wires

from gate_data import (
    I,
    X,
    Y,
    Z,
    H,
    CNOT,
    SWAP,
    ISWAP,
    SISWAP,
    CZ,
    S,
    T,
    CSWAP,
    Toffoli,
)


# Non-parametrized operations and their matrix representation
NON_PARAMETRIZED_OPERATIONS = [
    (qml.Identity, I),
    (qml.CNOT, CNOT),
    (qml.SWAP, SWAP),
    (qml.ISWAP, ISWAP),
    (qml.SISWAP, SISWAP),
    (qml.CZ, CZ),
    (qml.S, S),
    (qml.T, T),
    (qml.CSWAP, CSWAP),
    (qml.Toffoli, Toffoli),
]


class TestOperations:
    @pytest.mark.parametrize("op_cls, mat", NON_PARAMETRIZED_OPERATIONS)
    def test_nonparametrized_op_copy(self, op_cls, mat, tol):
        """Tests that copied nonparametrized ops function as expected"""
        op = op_cls(wires=range(op_cls.num_wires))
        copied_op = copy.copy(op)
        np.testing.assert_allclose(op.matrix, copied_op.matrix, atol=tol)

        op._inverse = True
        copied_op2 = copy.copy(op)
        np.testing.assert_allclose(op.matrix, copied_op2.matrix, atol=tol)

    @pytest.mark.parametrize("ops, mat", NON_PARAMETRIZED_OPERATIONS)
    def test_matrices(self, ops, mat, tol):
        """Test matrices of non-parametrized operations are correct"""
        op = ops(wires=range(ops.num_wires))
        res = op.matrix
        assert np.allclose(res, mat, atol=tol, rtol=0)


class TestDecompositions:
    def test_x_decomposition(self, tol):
        """Tests that the decomposition of the PauliX is correct"""
        op = qml.PauliX(wires=0)
        res = op.decompose()

        assert len(res) == 3

        assert res[0].name == "PhaseShift"

        assert res[0].wires == Wires([0])
        assert res[0].data[0] == np.pi / 2

        assert res[1].name == "RX"
        assert res[1].wires == Wires([0])
        assert res[1].data[0] == np.pi

        assert res[2].name == "PhaseShift"
        assert res[2].wires == Wires([0])
        assert res[2].data[0] == np.pi / 2

        decomposed_matrix = np.linalg.multi_dot([i.matrix for i in reversed(res)])
        assert np.allclose(decomposed_matrix, op.matrix, atol=tol, rtol=0)

    def test_y_decomposition(self, tol):
        """Tests that the decomposition of the PauliY is correct"""
        op = qml.PauliY(wires=0)
        res = op.decompose()

        assert len(res) == 3

        assert res[0].name == "PhaseShift"

        assert res[0].wires == Wires([0])
        assert res[0].data[0] == np.pi / 2

        assert res[1].name == "RY"
        assert res[1].wires == Wires([0])
        assert res[1].data[0] == np.pi

        assert res[2].name == "PhaseShift"
        assert res[2].wires == Wires([0])
        assert res[2].data[0] == np.pi / 2

        decomposed_matrix = np.linalg.multi_dot([i.matrix for i in reversed(res)])
        assert np.allclose(decomposed_matrix, op.matrix, atol=tol, rtol=0)

    def test_z_decomposition(self, tol):
        """Tests that the decomposition of the PauliZ is correct"""
        op = qml.PauliZ(wires=0)
        res = op.decompose()

        assert len(res) == 1

        assert res[0].name == "PhaseShift"

        assert res[0].wires == Wires([0])
        assert res[0].data[0] == np.pi

        decomposed_matrix = res[0].matrix
        assert np.allclose(decomposed_matrix, op.matrix, atol=tol, rtol=0)

    def test_s_decomposition(self, tol):
        """Tests that the decomposition of the S gate is correct"""
        op = qml.S(wires=0)
        res = op.decompose()

        assert len(res) == 1

        assert res[0].name == "PhaseShift"

        assert res[0].wires == Wires([0])
        assert res[0].data[0] == np.pi / 2

        decomposed_matrix = res[0].matrix
        assert np.allclose(decomposed_matrix, op.matrix, atol=tol, rtol=0)

    def test_t_decomposition(self, tol):
        """Tests that the decomposition of the T gate is correct"""
        op = qml.T(wires=0)
        res = op.decompose()

        assert len(res) == 1

        assert res[0].name == "PhaseShift"

        assert res[0].wires == Wires([0])
        assert res[0].data[0] == np.pi / 4

        decomposed_matrix = res[0].matrix
        assert np.allclose(decomposed_matrix, op.matrix, atol=tol, rtol=0)

    def test_sx_decomposition(self, tol):
        """Tests that the decomposition of the SX gate is correct"""
        op = qml.SX(wires=0)
        res = op.decompose()

        assert len(res) == 4

        assert all([res[i].wires == Wires([0]) for i in range(4)])

        assert res[0].name == "RZ"
        assert res[1].name == "RY"
        assert res[2].name == "RZ"
        assert res[3].name == "PhaseShift"

        assert res[0].data[0] == np.pi / 2
        assert res[1].data[0] == np.pi / 2
        assert res[2].data[0] == -np.pi
        assert res[3].data[0] == np.pi / 2

        decomposed_matrix = np.linalg.multi_dot([i.matrix for i in reversed(res)])
        assert np.allclose(decomposed_matrix, op.matrix, atol=tol, rtol=0)

    def test_hadamard_decomposition(self, tol):
        """Tests that the decomposition of the Hadamard gate is correct"""
        op = qml.Hadamard(wires=0)
        res = op.decompose()

        assert len(res) == 3

        assert res[0].name == "PhaseShift"

        assert res[0].wires == Wires([0])
        assert res[0].data[0] == np.pi / 2

        assert res[1].name == "RX"
        assert res[1].wires == Wires([0])
        assert res[0].data[0] == np.pi / 2

        assert res[2].name == "PhaseShift"
        assert res[2].wires == Wires([0])
        assert res[0].data[0] == np.pi / 2

        decomposed_matrix = np.linalg.multi_dot([i.matrix for i in reversed(res)])
        assert np.allclose(decomposed_matrix, op.matrix, atol=tol, rtol=0)

    def test_CY_decomposition(self, tol):
        """Tests that the decomposition of the CY gate is correct"""
        op = qml.CY(wires=[0, 1])
        res = op.decompose()

        mats = []
        for i in reversed(res):
            if len(i.wires) == 1:
                mats.append(np.kron(i.matrix, np.eye(2)))
            else:
                mats.append(i.matrix)

        decomposed_matrix = np.linalg.multi_dot(mats)
        assert np.allclose(decomposed_matrix, op.matrix, atol=tol, rtol=0)

    def test_ISWAP_decomposition(self, tol):
        """Tests that the decomposition of the ISWAP gate is correct"""
        op = qml.ISWAP(wires=[0, 1])
        res = op.decompose()

        assert len(res) == 6

        assert res[0].wires == Wires([0])
        assert res[1].wires == Wires([1])
        assert res[2].wires == Wires([0])
        assert res[3].wires == Wires([0, 1])
        assert res[4].wires == Wires([1, 0])
        assert res[5].wires == Wires([1])

        assert res[0].name == "S"
        assert res[1].name == "S"
        assert res[2].name == "Hadamard"
        assert res[3].name == "CNOT"
        assert res[4].name == "CNOT"
        assert res[5].name == "Hadamard"

        mats = []
        for i in reversed(res):
            if i.wires == Wires([1]):
                mats.append(np.kron(np.eye(2), i.matrix))
            elif i.wires == Wires([0]):
                mats.append(np.kron(i.matrix, np.eye(2)))
            elif i.wires == Wires([1, 0]) and i.name == "CNOT":
                mats.append(np.array([[1, 0, 0, 0], [0, 0, 0, 1], [0, 0, 1, 0], [0, 1, 0, 0]]))
            else:
                mats.append(i.matrix)

        decomposed_matrix = np.linalg.multi_dot(mats)

        assert np.allclose(decomposed_matrix, op.matrix, atol=tol, rtol=0)

    @pytest.mark.parametrize("siswap_op", [qml.SISWAP, qml.SQISW])
    def test_SISWAP_decomposition(self, siswap_op, tol):
        """Tests that the decomposition of the SISWAP gate and its SQISW alias gate is correct"""
        op = siswap_op(wires=[0, 1])
        res = op.decompose()

        assert len(res) == 12

        assert res[0].wires == Wires([0])
        assert res[1].wires == Wires([0])
        assert res[2].wires == Wires([0, 1])
        assert res[3].wires == Wires([0])
        assert res[4].wires == Wires([0])
        assert res[5].wires == Wires([0])
        assert res[6].wires == Wires([0])
        assert res[7].wires == Wires([1])
        assert res[8].wires == Wires([1])
        assert res[9].wires == Wires([0, 1])
        assert res[10].wires == Wires([0])
        assert res[11].wires == Wires([1])

        assert res[0].name == "SX"
        assert res[1].name == "RZ"
        assert res[2].name == "CNOT"
        assert res[3].name == "SX"
        assert res[4].name == "RZ"
        assert res[5].name == "SX"
        assert res[6].name == "RZ"
        assert res[7].name == "SX"
        assert res[8].name == "RZ"
        assert res[9].name == "CNOT"
        assert res[10].name == "SX"
        assert res[11].name == "SX"

        mats = []
        for i in reversed(res):
            if i.wires == Wires([1]):
                mats.append(np.kron(np.eye(2), i.matrix))
            elif i.wires == Wires([0]):
                mats.append(np.kron(i.matrix, np.eye(2)))
            elif i.wires == Wires([1, 0]) and i.name == "CNOT":
                mats.append(np.array([[1, 0, 0, 0], [0, 0, 0, 1], [0, 0, 1, 0], [0, 1, 0, 0]]))
            else:
                mats.append(i.matrix)

        decomposed_matrix = np.linalg.multi_dot(mats)

        assert np.allclose(decomposed_matrix, op.matrix, atol=tol, rtol=0)

    def test_toffoli_decomposition(self, tol):
        """Tests that the decomposition of the Toffoli gate is correct"""
        op = qml.Toffoli(wires=[0, 1, 2])
        res = op.decompose()

        assert len(res) == 15

        mats = []

        for i in reversed(res):
            if i.wires == Wires([2]):
                mats.append(np.kron(np.eye(4), i.matrix))
            elif i.wires == Wires([1]):
                mats.append(np.kron(np.eye(2), np.kron(i.matrix, np.eye(2))))
            elif i.wires == Wires([0]):
                mats.append(np.kron(i.matrix, np.eye(4)))
            elif i.wires == Wires([0, 1]) and i.name == "CNOT":
                mats.append(np.kron(i.matrix, np.eye(2)))
            elif i.wires == Wires([1, 2]) and i.name == "CNOT":
                mats.append(np.kron(np.eye(2), i.matrix))
            elif i.wires == Wires([0, 2]) and i.name == "CNOT":
                mats.append(
                    np.array(
                        [
                            [1, 0, 0, 0, 0, 0, 0, 0],
                            [0, 1, 0, 0, 0, 0, 0, 0],
                            [0, 0, 1, 0, 0, 0, 0, 0],
                            [0, 0, 0, 1, 0, 0, 0, 0],
                            [0, 0, 0, 0, 0, 1, 0, 0],
                            [0, 0, 0, 0, 1, 0, 0, 0],
                            [0, 0, 0, 0, 0, 0, 0, 1],
                            [0, 0, 0, 0, 0, 0, 1, 0],
                        ]
                    )
                )

        decomposed_matrix = np.linalg.multi_dot(mats)

        assert np.allclose(decomposed_matrix, op.matrix, atol=tol, rtol=0)

    def test_CSWAP_decomposition(self, tol):
        """Tests that the decomposition of the CSWAP gate is correct"""
        op = qml.CSWAP(wires=[0, 1, 2])
        res = op.decompose()

        assert len(res) == 3

        mats = []

        for i in reversed(res):  # only use 3 toffoli gates
            if i.wires == Wires([0, 2, 1]) and i.name == "Toffoli":
                mats.append(
                    np.array(
                        [
                            [1, 0, 0, 0, 0, 0, 0, 0],
                            [0, 1, 0, 0, 0, 0, 0, 0],
                            [0, 0, 1, 0, 0, 0, 0, 0],
                            [0, 0, 0, 1, 0, 0, 0, 0],
                            [0, 0, 0, 0, 1, 0, 0, 0],
                            [0, 0, 0, 0, 0, 0, 0, 1],
                            [0, 0, 0, 0, 0, 0, 1, 0],
                            [0, 0, 0, 0, 0, 1, 0, 0],
                        ]
                    )
                )
            elif i.wires == Wires([0, 1, 2]) and i.name == "Toffoli":
                mats.append(
                    np.array(
                        [
                            [1, 0, 0, 0, 0, 0, 0, 0],
                            [0, 1, 0, 0, 0, 0, 0, 0],
                            [0, 0, 1, 0, 0, 0, 0, 0],
                            [0, 0, 0, 1, 0, 0, 0, 0],
                            [0, 0, 0, 0, 1, 0, 0, 0],
                            [0, 0, 0, 0, 0, 1, 0, 0],
                            [0, 0, 0, 0, 0, 0, 0, 1],
                            [0, 0, 0, 0, 0, 0, 1, 0],
                        ]
                    )
                )

        decomposed_matrix = np.linalg.multi_dot(mats)

        assert np.allclose(decomposed_matrix, op.matrix, atol=tol, rtol=0)

    def test_swap_decomposition(self):
        """Tests the swap operator produces the correct output"""
        opr = qml.SWAP(wires=[0, 1])
        decomp = opr.decompose()

        mat = []
        for op in reversed(decomp):
            if isinstance(op, qml.CNOT) and op.wires.tolist() == [0, 1]:
                mat.append(CNOT)
            elif isinstance(op, qml.CNOT) and op.wires.tolist() == [1, 0]:
                mat.append(np.array([[1, 0, 0, 0], [0, 0, 0, 1], [0, 0, 1, 0], [0, 1, 0, 0]]))

        decomposed_matrix = np.linalg.multi_dot(mat)

        assert np.allclose(decomposed_matrix, opr.matrix)


class TestEigenval:
    def test_iswap_eigenval(self):
        """Tests that the ISWAP eigenvalue matches the numpy eigenvalues of the ISWAP matrix"""
        op = qml.ISWAP(wires=[0, 1])
        exp = np.linalg.eigvals(op.matrix)
        res = op.eigvals
        assert np.allclose(res, exp)

    @pytest.mark.parametrize("siswap_op", [qml.SISWAP, qml.SQISW])
    def test_siswap_eigenval(self, siswap_op):
        """Tests that the ISWAP eigenvalue matches the numpy eigenvalues of the ISWAP matrix"""
        op = siswap_op(wires=[0, 1])
        exp = np.linalg.eigvals(op.matrix)
        res = op.eigvals
        assert np.allclose(res, exp)


class TestBarrier:
    """Tests that the Barrier gate is correct"""

    def test_use_barrier(self):
        r"""Test that the barrier influences compilation."""

        def qfunc():
            qml.Hadamard(wires=0)
            qml.Barrier(wires=0)
            qml.Hadamard(wires=0)
            return qml.expval(qml.PauliZ(0))

        dev = qml.device("default.qubit", wires=3)
        qnode = qml.QNode(qfunc, dev)
        gates = qml.specs(qnode)()["gate_sizes"][1]

        assert gates == 3

        optimized_qfunc = qml.compile()(qfunc)
        optimized_qnode = qml.QNode(optimized_qfunc, dev)
        optimized_gates = qml.specs(optimized_qnode)()["gate_sizes"][1]

        assert optimized_gates == 2

    def test_barrier_only_visual(self):
        r"""Test that the barrier doesn't influence compilation when the only_visual parameter is True."""

        def qfunc():
            qml.Hadamard(wires=0)
            qml.Barrier(only_visual=True, wires=0)
            qml.Hadamard(wires=0)
            return qml.expval(qml.PauliZ(0))

        dev = qml.device("default.qubit", wires=3)
        optimized_qfunc = qml.compile()(qfunc)
        optimized_qnode = qml.QNode(optimized_qfunc, dev)
        optimized_gates = qml.specs(optimized_qnode)()["gate_sizes"][1]

        assert optimized_gates == 0

    def test_barrier_edge_cases(self):
        r"""Test that the barrier works in edge cases."""

        def qfunc():
            qml.Barrier(wires=0)
            qml.Hadamard(wires=0)
            qml.Hadamard(wires=0)
            qml.Barrier(wires=0)
            return qml.expval(qml.PauliZ(0))

        dev = qml.device("default.qubit", wires=3)
        qnode = qml.QNode(qfunc, dev)
        gates = qml.specs(qnode)()["gate_sizes"][1]

        assert gates == 4

        optimized_qfunc = qml.compile()(qfunc)
        optimized_qnode = qml.QNode(optimized_qfunc, dev)
        optimized_gates = qml.specs(optimized_qnode)()["gate_sizes"][1]

        assert optimized_gates == 0

        def qfunc():

            qml.Hadamard(wires=0)
            qml.Barrier(wires=0)
            qml.Barrier(wires=0)
            qml.Hadamard(wires=0)

            return qml.expval(qml.PauliZ(0))

        dev = qml.device("default.qubit", wires=3)
        qnode = qml.QNode(qfunc, dev)
        gates = qml.specs(qnode)()["gate_sizes"][1]

        assert gates == 4

        def qfunc():
            qml.Hadamard(wires=0)
            qml.Barrier(only_visual=True, wires=0)
            qml.Barrier(wires=0)
            qml.Hadamard(wires=0)

            return qml.expval(qml.PauliZ(0))

        dev = qml.device("default.qubit", wires=3)
        optimized_qfunc = qml.compile()(qfunc)
        optimized_qnode = qml.QNode(optimized_qfunc, dev)
        optimized_gates = qml.specs(optimized_qnode)()["gate_sizes"][1]

        assert optimized_gates == 2

    def test_barrier_adjoint(self):
        """Test if Barrier is correctly included in queue after adjoint"""
        dev = qml.device("default.qubit", wires=2)

        @qml.qnode(dev)
        def circuit():
            barrier()
            qml.adjoint(barrier)()
            return qml.state()

        def barrier():
            qml.PauliX(wires=0)
            qml.Barrier(wires=[0, 1])
            qml.CNOT(wires=[0, 1])

        circuit()
        queue = circuit.tape.queue

        assert queue[1].name == "Barrier"
        assert queue[4].name == "Barrier"


class TestWireCut:
    """Tests for the WireCut operator"""

    def test_behaves_as_identity(self):
        """Tests that the WireCut operator behaves as the Identity in the
        absence of cutting"""

        dev = qml.device("default.qubit", wires=1)

        @qml.qnode(dev)
        def with_wirecut():
            qml.PauliX(wires=0)
            qml.WireCut(wires=0)
            return qml.state()

        @qml.qnode(dev)
        def without_wirecut():
            qml.PauliX(wires=0)
            return qml.state()

<<<<<<< HEAD
        assert with_wirecut().all() == without_wirecut().all()
=======
        assert np.allclose(with_wirecut(), without_wirecut())
>>>>>>> 66790714


class TestMultiControlledX:
    """Tests for the MultiControlledX"""

    X = np.array([[0, 1], [1, 0]])

    @pytest.mark.parametrize(
        "control_wires,wires,control_values,expected_error_message",
        [
            ([0, 1], 2, "ab", "String of control values can contain only '0' or '1'."),
            ([0, 1], 2, "011", "Length of control bit string must equal number of control wires."),
            ([0, 1], 2, [0, 1], "Alternative control values must be passed as a binary string."),
            (
                [0, 1],
                [2, 3],
                "10",
                "MultiControlledX accepts a single target wire.",
            ),
        ],
    )
    def test_invalid_mixed_polarity_controls(
        self, control_wires, wires, control_values, expected_error_message
    ):
        """Test if MultiControlledX properly handles invalid mixed-polarity
        control values."""
        target_wires = Wires(wires)

        with pytest.raises(ValueError, match=expected_error_message):
            qml.MultiControlledX(
                control_wires=control_wires, wires=target_wires, control_values=control_values
            )

    @pytest.mark.parametrize(
        "control_wires,wires,control_values",
        [
            ([0], 1, "0"),
            ([0, 1], 2, "00"),
            ([0, 1], 2, "10"),
            ([1, 0], 2, "10"),
            ([0, 1], 2, "11"),
            ([0, 2], 1, "10"),
            ([1, 2, 0], 3, "100"),
            ([1, 0, 2, 4], 3, "1001"),
            ([0, 1, 2, 5, 3, 6], 4, "100001"),
        ],
    )
    def test_mixed_polarity_controls(self, control_wires, wires, control_values):
        """Test if MultiControlledX properly applies mixed-polarity
        control values."""
        target_wires = Wires(wires)

        dev = qml.device("default.qubit", wires=len(control_wires + target_wires))

        # Pick random starting state for the control and target qubits
        control_state_weights = np.random.normal(size=(2 ** (len(control_wires) + 1) - 2))
        target_state_weights = np.random.normal(size=(2 ** (len(target_wires) + 1) - 2))

        @qml.qnode(dev)
        def circuit_mpmct():
            qml.templates.ArbitraryStatePreparation(control_state_weights, wires=control_wires)
            qml.templates.ArbitraryStatePreparation(target_state_weights, wires=target_wires)

            qml.MultiControlledX(
                control_wires=control_wires, wires=target_wires, control_values=control_values
            )
            return qml.state()

        # The result of applying the mixed-polarity gate should be the same as
        # if we conjugated the specified control wires with Pauli X and applied the
        # "regular" ControlledQubitUnitary in between.

        x_locations = [x for x in range(len(control_values)) if control_values[x] == "0"]

        @qml.qnode(dev)
        def circuit_pauli_x():
            qml.templates.ArbitraryStatePreparation(control_state_weights, wires=control_wires)
            qml.templates.ArbitraryStatePreparation(target_state_weights, wires=target_wires)

            for wire in x_locations:
                qml.PauliX(wires=control_wires[wire])

            qml.ControlledQubitUnitary(X, control_wires=control_wires, wires=target_wires)

            for wire in x_locations:
                qml.PauliX(wires=control_wires[wire])

            return qml.state()

        mpmct_state = circuit_mpmct()
        pauli_x_state = circuit_pauli_x()

        assert np.allclose(mpmct_state, pauli_x_state)

    @pytest.mark.parametrize("n_ctrl_wires", range(3, 6))
    def test_decomposition_with_many_workers(self, n_ctrl_wires):
        """Test that the decomposed MultiControlledX gate performs the same unitary as the
        matrix-based version by checking if U^dagger U applies the identity to each basis
        state. This test focuses on the case where there are many work wires."""
        control_wires = range(n_ctrl_wires)
        target_wire = n_ctrl_wires
        work_wires = range(n_ctrl_wires + 1, 2 * n_ctrl_wires + 1)

        dev = qml.device("default.qubit", wires=2 * n_ctrl_wires + 1)

        with qml.tape.QuantumTape() as tape:
            qml.MultiControlledX._decomposition_with_many_workers(
                control_wires, target_wire, work_wires
            )
        assert all(isinstance(op, qml.Toffoli) for op in tape.operations)

        @qml.qnode(dev)
        def f(bitstring):
            qml.BasisState(bitstring, wires=range(n_ctrl_wires + 1))
            qml.MultiControlledX(control_wires=control_wires, wires=target_wire).inv()
            for op in tape.operations:
                op.queue()
            return qml.probs(wires=range(n_ctrl_wires + 1))

        u = np.array([f(b) for b in itertools.product(range(2), repeat=n_ctrl_wires + 1)]).T
        assert np.allclose(u, np.eye(2 ** (n_ctrl_wires + 1)))

    @pytest.mark.parametrize("n_ctrl_wires", range(3, 6))
    def test_decomposition_with_one_worker(self, n_ctrl_wires):
        """Test that the decomposed MultiControlledX gate performs the same unitary as the
        matrix-based version by checking if U^dagger U applies the identity to each basis
        state. This test focuses on the case where there is one work wire."""
        control_wires = Wires(range(n_ctrl_wires))
        target_wire = n_ctrl_wires
        work_wires = n_ctrl_wires + 1

        dev = qml.device("default.qubit", wires=n_ctrl_wires + 2)

        with qml.tape.QuantumTape() as tape:
            qml.MultiControlledX._decomposition_with_one_worker(
                control_wires, target_wire, work_wires
            )
        tape = tape.expand(depth=1)
        assert all(
            isinstance(op, qml.Toffoli) or isinstance(op, qml.CNOT) for op in tape.operations
        )

        @qml.qnode(dev)
        def f(bitstring):
            qml.BasisState(bitstring, wires=range(n_ctrl_wires + 1))
            qml.MultiControlledX(control_wires=control_wires, wires=target_wire).inv()
            for op in tape.operations:
                op.queue()
            return qml.probs(wires=range(n_ctrl_wires + 1))

        u = np.array([f(b) for b in itertools.product(range(2), repeat=n_ctrl_wires + 1)]).T
        assert np.allclose(u, np.eye(2 ** (n_ctrl_wires + 1)))

    def test_not_enough_workers(self):
        """Test that a ValueError is raised when more than 2 control wires are to be decomposed with
        no work wires supplied"""
        control_wires = range(3)
        target_wire = 4
        op = qml.MultiControlledX(control_wires=control_wires, wires=target_wire)

        match = (
            f"At least one work wire is required to decompose operation: {re.escape(op.__repr__())}"
        )
        with pytest.raises(ValueError, match=match):
            op.decompose()

    def test_not_unique_wires(self):
        """Test that a ValueError is raised when work_wires is not complementary to control_wires"""
        control_wires = range(3)
        target_wire = 4
        work_wires = range(2)
        with pytest.raises(
            ValueError, match="The work wires must be different from the control and target wires"
        ):
            qml.MultiControlledX(
                control_wires=control_wires, wires=target_wire, work_wires=work_wires
            )

    @pytest.mark.parametrize("control_val", ["0", "1"])
    @pytest.mark.parametrize("n_ctrl_wires", range(1, 6))
    def test_decomposition_with_flips(self, n_ctrl_wires, control_val, mocker):
        """Test that the decomposed MultiControlledX gate performs the same unitary as the
        matrix-based version by checking if U^dagger U applies the identity to each basis
        state. This test focuses on varying the control values."""
        control_values = control_val * n_ctrl_wires
        control_wires = range(n_ctrl_wires)
        target_wire = n_ctrl_wires
        work_wires = range(n_ctrl_wires + 1, 2 * n_ctrl_wires + 1)

        spy = mocker.spy(qml.MultiControlledX, "decomposition")
        dev = qml.device("default.qubit", wires=2 * n_ctrl_wires + 1)

        with qml.tape.QuantumTape() as tape:
            qml.MultiControlledX(
                control_wires=control_wires,
                wires=target_wire,
                work_wires=work_wires,
                control_values=control_values,
            )
        tape = tape.expand(depth=1)
        assert all(not isinstance(op, qml.MultiControlledX) for op in tape.operations)

        @qml.qnode(dev)
        def f(bitstring):
            qml.BasisState(bitstring, wires=range(n_ctrl_wires + 1))
            qml.MultiControlledX(
                control_wires=control_wires, wires=target_wire, control_values=control_values
            ).inv()
            for op in tape.operations:
                op.queue()
            return qml.probs(wires=range(n_ctrl_wires + 1))

        u = np.array([f(b) for b in itertools.product(range(2), repeat=n_ctrl_wires + 1)]).T
        spy.assert_called()
        assert np.allclose(u, np.eye(2 ** (n_ctrl_wires + 1)))

    def test_decomposition_with_custom_wire_labels(self, mocker):
        """Test that the decomposed MultiControlledX gate performs the same unitary as the
        matrix-based version by checking if U^dagger U applies the identity to each basis
        state. This test focuses on using custom wire labels."""
        n_ctrl_wires = 4
        control_wires = [-1, "alice", 42, 3.14]
        target_wire = ["bob"]
        work_wires = ["charlie"]
        all_wires = control_wires + target_wire + work_wires

        spy = mocker.spy(qml.MultiControlledX, "decomposition")
        dev = qml.device("default.qubit", wires=all_wires)

        with qml.tape.QuantumTape() as tape:
            qml.MultiControlledX(
                control_wires=control_wires, wires=target_wire, work_wires=work_wires
            )
        tape = tape.expand(depth=2)
        assert all(not isinstance(op, qml.MultiControlledX) for op in tape.operations)

        @qml.qnode(dev)
        def f(bitstring):
            qml.BasisState(bitstring, wires=control_wires + target_wire)
            qml.MultiControlledX(control_wires=control_wires, wires=target_wire).inv()
            for op in tape.operations:
                op.queue()
            return qml.probs(wires=control_wires + target_wire)

        u = np.array([f(b) for b in itertools.product(range(2), repeat=n_ctrl_wires + 1)]).T
        spy.assert_called()
        assert np.allclose(u, np.eye(2 ** (n_ctrl_wires + 1)))

    def test_worker_state_unperturbed(self, mocker):
        """Test that the state of the worker wires is unperturbed after the decomposition has used
        them. To do this, a random state over all the qubits (control, target and workers) is
        loaded and U^dagger U(decomposed) is applied. If the workers are uncomputed, the output
        state will be the same as the input."""
        control_wires = range(4)
        target_wire = 4
        worker_wires = [5, 6]
        n_all_wires = 7

        rnd_state = unitary_group.rvs(2 ** n_all_wires, random_state=1)[0]
        spy = mocker.spy(qml.MultiControlledX, "decomposition")
        dev = qml.device("default.qubit", wires=n_all_wires)

        with qml.tape.QuantumTape() as tape:
            qml.MultiControlledX(
                control_wires=control_wires, wires=target_wire, work_wires=worker_wires
            )
        tape = tape.expand(depth=1)
        assert all(not isinstance(op, qml.MultiControlledX) for op in tape.operations)

        @qml.qnode(dev)
        def f():
            qml.QubitStateVector(rnd_state, wires=range(n_all_wires))
            qml.MultiControlledX(control_wires=control_wires, wires=target_wire).inv()
            for op in tape.operations:
                op.queue()
            return qml.state()

        assert np.allclose(f(), rnd_state)
        spy.assert_called()


label_data = [
    (qml.Identity(0), "I", "I"),
    (qml.Hadamard(0), "H", "H"),
    (qml.PauliX(0), "X", "X"),
    (qml.PauliY(0), "Y", "Y"),
    (qml.PauliZ(0), "Z", "Z"),
    (qml.S(wires=0), "S", "S⁻¹"),
    (qml.T(wires=0), "T", "T⁻¹"),
    (qml.SX(wires=0), "SX", "SX⁻¹"),
    (qml.CNOT(wires=(0, 1)), "⊕", "⊕"),
    (qml.CZ(wires=(0, 1)), "Z", "Z"),
    (qml.CY(wires=(0, 1)), "Y", "Y"),
    (qml.SWAP(wires=(0, 1)), "SWAP", "SWAP⁻¹"),
    (qml.ISWAP(wires=(0, 1)), "ISWAP", "ISWAP⁻¹"),
    (qml.SISWAP(wires=(0, 1)), "SISWAP", "SISWAP⁻¹"),
    (qml.SQISW(wires=(0, 1)), "SISWAP", "SISWAP⁻¹"),
    (qml.CSWAP(wires=(0, 1, 2)), "SWAP", "SWAP"),
    (qml.Toffoli(wires=(0, 1, 2)), "⊕", "⊕"),
    (qml.MultiControlledX(control_wires=(0, 1, 2), wires=(3)), "⊕", "⊕"),
    (qml.Barrier(0), "||", "||"),
    (qml.WireCut(wires=0), "//", "//"),
]


@pytest.mark.parametrize("op, label1, label2", label_data)
def test_label_method(op, label1, label2):
    assert op.label() == label1
    assert op.label(decimals=2) == label1

    op.inv()
    assert op.label() == label2


control_data = [
    (qml.Identity(0), Wires([])),
    (qml.Hadamard(0), Wires([])),
    (qml.PauliX(0), Wires([])),
    (qml.PauliY(0), Wires([])),
    (qml.S(wires=0), Wires([])),
    (qml.T(wires=0), Wires([])),
    (qml.SX(wires=0), Wires([])),
    (qml.SWAP(wires=(0, 1)), Wires([])),
    (qml.ISWAP(wires=(0, 1)), Wires([])),
    (qml.SISWAP(wires=(0, 1)), Wires([])),
    (qml.CNOT(wires=(0, 1)), Wires(0)),
    (qml.CZ(wires=(0, 1)), Wires(0)),
    (qml.CY(wires=(0, 1)), Wires(0)),
    (qml.CSWAP(wires=(0, 1, 2)), Wires([0])),
    (qml.Toffoli(wires=(0, 1, 2)), Wires([0, 1])),
    (qml.MultiControlledX(control_wires=[0, 1, 2, 3], wires=4), Wires([0, 1, 2, 3])),
]


@pytest.mark.parametrize("op, control_wires", control_data)
def test_control_wires(op, control_wires):
    """Test ``control_wires`` attribute for non-parametrized operations."""

    assert op.control_wires == control_wires<|MERGE_RESOLUTION|>--- conflicted
+++ resolved
@@ -567,11 +567,8 @@
             qml.PauliX(wires=0)
             return qml.state()
 
-<<<<<<< HEAD
-        assert with_wirecut().all() == without_wirecut().all()
-=======
         assert np.allclose(with_wirecut(), without_wirecut())
->>>>>>> 66790714
+
 
 
 class TestMultiControlledX:
