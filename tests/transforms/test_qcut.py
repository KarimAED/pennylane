# Copyright 2022 Xanadu Quantum Technologies Inc.
<<<<<<< HEAD
=======

>>>>>>> c6d5cc4d
# Licensed under the Apache License, Version 2.0 (the "License");
# you may not use this file except in compliance with the License.
# You may obtain a copy of the License at
#
#     http://www.apache.org/licenses/LICENSE-2.0
#
# Unless required by applicable law or agreed to in writing, software
# distributed under the License is distributed on an "AS IS" BASIS,
# WITHOUT WARRANTIES OR CONDITIONS OF ANY KIND, either express or implied.
# See the License for the specific language governing permissions and
# limitations under the License.
"""
Unit tests for the `pennylane.qcut` package.
"""
import numpy as np
import pennylane as qml
import pytest
from pennylane.transforms import qcut

with qml.tape.QuantumTape() as tape:
    qml.RX(0.432, wires=0)
    qml.RY(0.543, wires="a")
    qml.CNOT(wires=[0, "a"])
    qml.CRZ(0.5, wires=["a", 0])
    qml.RZ(0.240, wires=0)
    qml.RZ(0.133, wires="a")
    qml.expval(qml.PauliZ(wires=[0]))

with qml.tape.QuantumTape() as multi_cut_tape:
    qml.RX(0.432, wires=0)
    qml.RY(0.543, wires="a")
    qml.WireCut(wires=0)
    qml.CNOT(wires=[0, "a"])
    qml.RZ(0.240, wires=0)
    qml.RZ(0.133, wires="a")
    qml.WireCut(wires="a")
    qml.CNOT(wires=["a", 2])
    qml.RX(0.432, wires="a")
    qml.WireCut(wires=2)
    qml.CNOT(wires=[2, 3])
    qml.RY(0.543, wires=2)
    qml.RZ(0.876, wires=3)
    qml.expval(qml.PauliZ(wires=[0]))


def compare_nodes(nodes, expected_wires, expected_names):
    """Helper function to compare nodes of directed multigraph"""

    for node, exp_wire in zip(nodes, expected_wires):
        assert node.wires.tolist() == exp_wire

    for node, exp_name in zip(nodes, expected_names):
        assert node.name == exp_name


def compare_fragment_nodes(node_data, expected_data):
    """Helper function to compare nodes of fragment graphs"""

    expected = [(exp_data[0].name, exp_data[0].wires, exp_data[1]) for exp_data in expected_data]

    for data in node_data:
        # The exact ordering of node_data varies on each call
        assert (data[0].name, data[0].wires, data[1]) in expected


def compare_fragment_edges(edge_data, expected_data):
    """Helper function to compare fragment edges"""

    expected = [(exp_data[0].name, exp_data[1].name, exp_data[2]) for exp_data in expected_data]

    for data in edge_data:
        # The exact ordering of edge_data varies on each call
        assert (data[0].name, data[1].name, data[2]) in expected

<<<<<<< HEAD

def compare_tapes(tape, expected_tape):
    """
    Helper function to compare tapes
    """

    assert tape.wires.tolist() == expected_tape.wires.tolist()
    assert tape.get_parameters() == expected_tape.get_parameters()

    for op, exp_op in zip(tape.operations, expected_tape.operations):
        assert op.name == exp_op.name
        assert op.wires.tolist() == exp_op.wires.tolist()

    for meas, exp_meas in zip(tape.measurements, expected_tape.measurements):
        assert meas.return_type.name == exp_meas.return_type.name
        assert meas.obs.name == exp_meas.obs.name
        assert meas.wires.tolist() == exp_meas.wires.tolist()

=======
>>>>>>> c6d5cc4d

class TestTapeToGraph:
    """
    Tests conversion of tapes to graph representations that are amenable to
    partitioning algorithms for circuit cutting
    """

    def test_converted_graph_nodes(self):
        """
        Tests that the conversion of a tape gives a graph containing the
        expected nodes
        """

        g = qcut.tape_to_graph(tape)
        nodes = list(g.nodes)

        ops = tape.operations

        assert len(nodes) == len(ops) + len(tape.observables)
        for op, node in zip(ops, nodes[:-1]):
            assert op == node
        assert tape.observables[0] == nodes[-1].obs

    def test_converted_graph_edges(self):
        """
        Tests that the conversion of a tape gives a graph containing the
        expected edges
        """
        g = qcut.tape_to_graph(tape)
        edges = list(g.edges)

        num_wires_connecting_gates = 7
        assert len(edges) == num_wires_connecting_gates

        ops = tape.operations

        expected_edge_connections = [
            (ops[0], ops[2], 0),
            (ops[1], ops[2], 0),
            (ops[2], ops[3], 0),
            (ops[2], ops[3], 1),
            (ops[3], ops[4], 0),
            (ops[3], ops[5], 0),
            (ops[4], tape.measurements[0], 0),
        ]

        for edge, expected_edge in zip(edges, expected_edge_connections):
            assert edge == expected_edge

    def test_node_order_attribute(self):
        """
        Tests that the converted nodes contain the correct order attribute
        """

        g = qcut.tape_to_graph(tape)
        node_data = list(g.nodes(data=True))

        expected_node_order = [
            {"order": 0},
            {"order": 1},
            {"order": 2},
            {"order": 3},
            {"order": 4},
            {"order": 5},
        ]

        for data, expected_order in zip(node_data, expected_node_order):
            assert data[-1] == expected_order

    def test_edge_wire_attribute(self):
        """
        Tests that the converted edges contain the correct wire attribute
        """

        g = qcut.tape_to_graph(tape)
        edge_data = list(g.edges(data=True))

        expected_edge_wires = [
            {"wire": 0},
            {"wire": "a"},
            {"wire": "a"},
            {"wire": 0},
            {"wire": 0},
            {"wire": "a"},
            {"wire": 0},
        ]

        for data, expected_wire in zip(edge_data, expected_edge_wires):
            assert data[-1] == expected_wire

    @pytest.mark.parametrize(
        "obs,expected_obs",
        [
            (
                qml.PauliZ(0) @ qml.PauliZ(2),
                [qml.expval(qml.PauliZ(wires=[0])), qml.expval(qml.PauliZ(wires=[2]))],
            ),
            (
                qml.Projector([0, 1], wires=[0, 1]),
                [qml.expval(qml.Projector([0, 1], wires=[0, 1]))],
            ),
            (
                qml.Hamiltonian([1, 2], [qml.PauliZ(1), qml.PauliZ(2) @ qml.PauliX(0)]),
                [
                    qml.expval(
                        qml.Hamiltonian([1, 2], [qml.PauliZ(1), qml.PauliZ(2) @ qml.PauliX(0)])
                    )
                ],
            ),
            (
                qml.Hermitian(np.array([[1, 0], [0, -1]]), wires=[0]),
                [qml.expval(qml.Hermitian(np.array([[1, 0], [0, -1]]), wires=[0]))],
            ),
            (
                qml.Projector([0, 1], wires=[0, 1]) @ qml.Projector([1, 0], wires=[0, 2]),
                [
                    qml.expval(qml.Projector([0, 1], wires=[0, 1])),
                    qml.expval(qml.Projector([1, 0], wires=[0, 2])),
                ],
            ),
        ],
    )
    def test_observable_conversion(self, obs, expected_obs):
        """
        Tests that a variety of observables in a tape are correctly converted to
        observables contained within the graph nodes
        """

        with qml.tape.QuantumTape() as tape:
            qml.RX(0.432, wires=0)
            qml.RY(0.543, wires=2)
            qml.CNOT(wires=[0, 1])
            qml.RZ(0.240, wires=0)
            qml.RZ(0.133, wires=1)
            qml.expval(obs)

        g = qcut.tape_to_graph(tape)
        nodes = list(g.nodes)

        node_observables = [node for node in nodes if hasattr(node, "return_type")]

        for node_obs, exp_obs in zip(node_observables, expected_obs):
            assert node_obs.wires == exp_obs.wires
            assert node_obs.obs.name == exp_obs.obs.name

    @pytest.mark.parametrize(
        "measurement,expected_measurement",
        [
            (qml.expval(qml.PauliZ(wires=[0])), "Expectation"),
            (qml.sample(qml.PauliZ(wires=[0])), "Sample"),
            (qml.var(qml.PauliZ(wires=[0])), "Variance"),
            (qml.probs(wires=0), "Probability"),
            (qml.state(), "State"),
            (qml.density_matrix([0]), "State"),
        ],
    )
    def test_measurement_conversion(self, measurement, expected_measurement):
        """
        Tests that measurements are correctly converted
        """

        with qml.tape.QuantumTape() as tape:
            qml.RX(0.432, wires=0)
            qml.RY(0.543, wires=2)
            qml.CNOT(wires=[0, 1])
            qml.RZ(0.240, wires=0)
            qml.RZ(0.133, wires=1)
            qml.apply(measurement)

        g = qcut.tape_to_graph(tape)
        nodes = list(g.nodes)

        node_observables = [node for node in nodes if hasattr(node, "return_type")]

        assert node_observables[0].return_type.name == expected_measurement

    def test_multiple_observables(self):
        """
        Tests that a tape containing multiple measurements is correctly
        converted to a graph
        """

        with qml.tape.QuantumTape() as tape:
            qml.RX(0.432, wires=0)
            qml.RY(0.543, wires=2)
            qml.CNOT(wires=[0, 1])
            qml.RZ(0.240, wires=0)
            qml.RZ(0.133, wires=1)
            qml.expval(qml.PauliZ(wires=[0]))
            qml.expval(qml.PauliX(wires=[1]) @ qml.PauliY(wires=[2]))

        expected_obs = [
            qml.expval(qml.PauliZ(wires=[0])),
            qml.expval(qml.PauliX(wires=[1])),
            qml.expval(qml.PauliY(wires=[2])),
        ]

        g = qcut.tape_to_graph(tape)
        nodes = list(g.nodes)

        node_observables = [node for node in nodes if hasattr(node, "return_type")]

        for node_obs, exp_obs in zip(node_observables, expected_obs):
            assert node_obs.wires == exp_obs.wires
            assert node_obs.obs.name == exp_obs.obs.name


class TestReplaceWireCut:
    """
    Tests the replacement of WireCut operation with MeasureNode and
    PrepareNode
    """

    def test_single_wire_cut_replaced(self):
        """
        Tests that a single WireCut operator is replaced with a MeasureNode and
        a PrepareNode with the correct order
        """

        wire_cut_num = 1

        with qml.tape.QuantumTape() as tape:
            qml.RX(0.432, wires=0)
            qml.RY(0.543, wires=1)
            qml.CNOT(wires=[0, 1])
            qml.RZ(0.240, wires=0)
            qml.RZ(0.133, wires=1)
            qml.WireCut(wires=wire_cut_num)
            qml.CNOT(wires=[1, 2])
            qml.RX(0.432, wires=1)
            qml.RY(0.543, wires=2)
            qml.expval(qml.PauliZ(wires=[0]))

        g = qcut.tape_to_graph(tape)
        node_data = list(g.nodes(data=True))

        wire_cut_order = {"order": 5}

        qcut.replace_wire_cut_nodes(g)
        new_node_data = list(g.nodes(data=True))
        op_names = [op.name for op, order in new_node_data]

        assert "WireCut" not in op_names
        assert "MeasureNode" in op_names
        assert "PrepareNode" in op_names

        for op, order in new_node_data:
            if op.name == "MeasureNode":
                assert op.wires.tolist() == [wire_cut_num]
                assert order == wire_cut_order
            elif op.name == "PrepareNode":
                assert op.wires.tolist() == [wire_cut_num]
                assert order == wire_cut_order

    def test_multiple_wire_cuts_replaced(self):
        """
        Tests that all WireCut operators are replaced with MeasureNodes and
        PrepareNodes with the correct order
        """

        wire_cut_1 = 0
        wire_cut_2 = "a"
        wire_cut_3 = 2
        wire_cut_num = [wire_cut_1, wire_cut_2, wire_cut_3]

        with qml.tape.QuantumTape() as tape:
            qml.RX(0.432, wires=0)
            qml.RY(0.543, wires="a")
            qml.WireCut(wires=wire_cut_1)
            qml.CNOT(wires=[0, "a"])
            qml.RZ(0.240, wires=0)
            qml.RZ(0.133, wires="a")
            qml.WireCut(wires=wire_cut_2)
            qml.CNOT(wires=["a", 2])
            qml.RX(0.432, wires="a")
            qml.WireCut(wires=wire_cut_3)
            qml.CNOT(wires=[2, 3])
            qml.RY(0.543, wires=2)
            qml.RZ(0.876, wires=3)
            qml.expval(qml.PauliZ(wires=[0]))

        g = qcut.tape_to_graph(tape)
        node_data = list(g.nodes(data=True))

        wire_cut_order = [order for op, order in node_data if op.name == "WireCut"]

        qcut.replace_wire_cut_nodes(g)
        new_node_data = list(g.nodes(data=True))
        op_names = [op.name for op, order in new_node_data]

        assert "WireCut" not in op_names
        assert op_names.count("MeasureNode") == 3
        assert op_names.count("PrepareNode") == 3

        measure_counter = prepare_counter = 0

        for op, order in new_node_data:
            if op.name == "MeasureNode":
                assert op.wires.tolist() == [wire_cut_num[measure_counter]]
                assert order == wire_cut_order[measure_counter]
                measure_counter += 1
            elif op.name == "PrepareNode":
                assert op.wires.tolist() == [wire_cut_num[prepare_counter]]
                assert order == wire_cut_order[prepare_counter]
                prepare_counter += 1

    def test_successor_and_predecessor(self):
        """
        Tests the successor of the MeasureNode is the PrepareNode and the
        predecessor of the PrepareNode is the MeasureNode
        """
        wire_cut_num = 1

        with qml.tape.QuantumTape() as tape:
            qml.RX(0.432, wires=0)
            qml.CNOT(wires=[0, 1])
            qml.RZ(0.133, wires=1)
            qml.WireCut(wires=wire_cut_num)
            qml.CNOT(wires=[1, 2])
            qml.RY(0.543, wires=2)
            qml.expval(qml.PauliZ(wires=[0]))

        g = qcut.tape_to_graph(tape)
        qcut.replace_wire_cut_nodes(g)

        nodes = list(g.nodes)

        for node in nodes:
            if node.name == "MeasureNode":
                succ = list(g.succ[node])[0]
                pred = list(g.pred[node])[0]
                assert succ.name == "PrepareNode"
                assert pred.name == "RZ"
            if node.name == "PrepareNode":
                succ = list(g.succ[node])[0]
                pred = list(g.pred[node])[0]
                assert succ.name == "CNOT"
                assert pred.name == "MeasureNode"

    def test_wirecut_has_no_predecessor(self):
        """
        Tests a wirecut is replaced if it is the first operation in the tape
        i.e if it has no predecessor
        """

        with qml.tape.QuantumTape() as tape:
            qml.WireCut(wires=0)
            qml.RX(0.432, wires=0)
            qml.CNOT(wires=[0, 1])
            qml.RZ(0.133, wires=1)
            qml.expval(qml.PauliZ(wires=[0]))

        g = qcut.tape_to_graph(tape)
        node_data = list(g.nodes(data=True))

        wire_cut_order = {"order": 0}

        qcut.replace_wire_cut_nodes(g)
        new_node_data = list(g.nodes(data=True))
        op_names = [op.name for op, order in new_node_data]

        assert "WireCut" not in op_names
        assert "MeasureNode" in op_names
        assert "PrepareNode" in op_names

        for op, order in new_node_data:
            if op.name == "MeasureNode":
                assert order == {"order": 0}
                pred = list(g.pred[op])
                assert pred == []
            elif op.name == "PrepareNode":
                assert order == {"order": 0}

    def test_wirecut_has_no_successor(self):
        """
        Tests a wirecut is replaced if it is the last operation in the tape
        i.e if it has no successor
        """

        with qml.tape.QuantumTape() as tape:
            qml.RX(0.432, wires=0)
            qml.CNOT(wires=[0, 1])
            qml.RZ(0.133, wires=1)
            qml.WireCut(wires=0)

        g = qcut.tape_to_graph(tape)
        node_data = list(g.nodes(data=True))

        wire_cut_order = {"order": 3}

        qcut.replace_wire_cut_nodes(g)
        new_node_data = list(g.nodes(data=True))
        op_names = [op.name for op, order in new_node_data]

        assert "WireCut" not in op_names
        assert "MeasureNode" in op_names
        assert "PrepareNode" in op_names

        for op, order in new_node_data:
            if op.name == "MeasureNode":
                assert order == {"order": 3}
            elif op.name == "PrepareNode":
                assert order == {"order": 3}
                succ = list(g.succ[op])
                assert succ == []

    def test_multi_wire_wirecut_successor_and_predecessor(self):
        """
        Tests the successors and predecessors of a multi-wire wirecut are
        correct
        """
        wire_cut_num = 1

        with qml.tape.QuantumTape() as tape:
            qml.CNOT(wires=[0, "a"])
            qml.CNOT(wires=["a", 2])
            qml.WireCut(wires=[0, "a", 2])
            qml.CZ(wires=[0, 2])
            qml.Toffoli(wires=[0, "a", 2])

        g = qcut.tape_to_graph(tape)
        qcut.replace_wire_cut_nodes(g)

        nodes = list(g.nodes)
        measure_nodes = [node for node in nodes if node.name == "MeasureNode"]
        prepare_nodes = [node for node in nodes if node.name == "PrepareNode"]

        assert len(measure_nodes) == len(prepare_nodes) == 3

        expected_meas_pred_wires = [[0, "a"], ["a", 2], ["a", 2]]
        expected_meas_pred_name = [
            "CNOT",
            "CNOT",
        ] * len(measure_nodes)
        expected_meas_succ_wires = [[0], ["a"], [2]]
        expected_meas_succ_name = ["PrepareNode"] * len(measure_nodes)

        expected_prep_pred_wires = expected_meas_succ_wires
        exepeted_prep_pred_name = ["MeasureNode"] * len(measure_nodes)
        expected_prep_succ_wires = [[0, 2], [0, "a", 2], [0, 2]]
        expected_prep_succ_name = ["CZ", "Toffoli", "CZ"]

        measure_pred = [list(g.pred[node])[0] for node in measure_nodes]
        measure_succ = [list(g.succ[node])[0] for node in measure_nodes]
        prep_pred = [list(g.pred[node])[0] for node in prepare_nodes]
        prep_succ = [list(g.succ[node])[0] for node in prepare_nodes]

        assert len(measure_nodes) == len(prepare_nodes) == 3

        compare_nodes(measure_pred, expected_meas_pred_wires, expected_meas_pred_name)
        compare_nodes(measure_succ, expected_meas_succ_wires, expected_meas_succ_name)
        compare_nodes(prep_pred, expected_prep_pred_wires, exepeted_prep_pred_name)
        compare_nodes(prep_succ, expected_prep_succ_wires, expected_prep_succ_name)

        for node in measure_nodes + prepare_nodes:
            in_edges = list(g.in_edges(node, data="wire"))
            out_edges = list(g.out_edges(node, data="wire"))
            assert len(in_edges) == 1
            assert len(out_edges) == 1

            _, _, wire_label_in = in_edges[0]
            _, _, wire_label_out = out_edges[0]

            assert wire_label_in == wire_label_out == node.wires.tolist()[0]


class TestFragmentGraph:
    """
    Tests that a cut graph is fragmented into subgraphs correctly
    """

    def test_subgraphs_of_multi_wirecut(self):
        """
        Tests that the subgraphs of a graph with multiple wirecuts contain the
        correct nodes and edges
        """

        g = qcut.tape_to_graph(multi_cut_tape)
        qcut.replace_wire_cut_nodes(g)
        subgraphs, communication_graph = qcut.fragment_graph(g)

        assert len(subgraphs) == 4

        sub_0_expected_nodes = [
            (qcut.MeasureNode(wires=[0]), {"order": 2}),
            (qml.RX(0.432, wires=[0]), {"order": 0}),
        ]
        sub_1_expected_nodes = [
            (qml.RY(0.543, wires=["a"]), {"order": 1}),
            (qcut.PrepareNode(wires=[0]), {"order": 2}),
            (qcut.MeasureNode(wires=["a"]), {"order": 6}),
            (qml.RZ(0.24, wires=[0]), {"order": 4}),
            (qml.CNOT(wires=[0, "a"]), {"order": 3}),
            (qml.expval(qml.PauliZ(wires=[0])), {"order": 13}),
            (qml.RZ(0.133, wires=["a"]), {"order": 5}),
        ]
        sub_2_expected_nodes = [
            (qml.RX(0.432, wires=["a"]), {"order": 8}),
            (qcut.MeasureNode(wires=[2]), {"order": 9}),
            (qcut.PrepareNode(wires=["a"]), {"order": 6}),
            (qml.CNOT(wires=["a", 2]), {"order": 7}),
        ]
        sub_3_expected_nodes = [
            (qml.CNOT(wires=[2, 3]), {"order": 10}),
            (qml.RY(0.543, wires=[2]), {"order": 11}),
            (qcut.PrepareNode(wires=[2]), {"order": 9}),
            (qml.RZ(0.876, wires=[3]), {"order": 12}),
        ]
        expected_nodes = [
            sub_0_expected_nodes,
            sub_1_expected_nodes,
            sub_2_expected_nodes,
            sub_3_expected_nodes,
        ]

        sub_0_expected_edges = [
            (qml.RX(0.432, wires=[0]), qcut.MeasureNode(wires=[0]), {"wire": 0})
        ]
        sub_1_expected_edges = [
            (qcut.PrepareNode(wires=[0]), qml.CNOT(wires=[0, "a"]), {"wire": 0}),
            (qml.RZ(0.24, wires=[0]), qml.expval(qml.PauliZ(wires=[0])), {"wire": 0}),
            (qml.RZ(0.133, wires=["a"]), qcut.MeasureNode(wires=["a"]), {"wire": "a"}),
            (qml.CNOT(wires=[0, "a"]), qml.RZ(0.24, wires=[0]), {"wire": 0}),
            (qml.CNOT(wires=[0, "a"]), qml.RZ(0.133, wires=["a"]), {"wire": "a"}),
            (qml.RY(0.543, wires=["a"]), qml.CNOT(wires=[0, "a"]), {"wire": "a"}),
        ]
        sub_2_expected_edges = [
            (qcut.PrepareNode(wires=["a"]), qml.CNOT(wires=["a", 2]), {"wire": "a"}),
            (qml.CNOT(wires=["a", 2]), qml.RX(0.432, wires=["a"]), {"wire": "a"}),
            (qml.CNOT(wires=["a", 2]), qcut.MeasureNode(wires=[2]), {"wire": 2}),
        ]
        sub_3_expected_edges = [
            (qcut.PrepareNode(wires=[2]), qml.CNOT(wires=[2, 3]), {"wire": 2}),
            (qml.CNOT(wires=[2, 3]), qml.RY(0.543, wires=[2]), {"wire": 2}),
            (qml.CNOT(wires=[2, 3]), qml.RZ(0.876, wires=[3]), {"wire": 3}),
        ]
        expected_edges = [
            sub_0_expected_edges,
            sub_1_expected_edges,
            sub_2_expected_edges,
            sub_3_expected_edges,
        ]

        for subgraph, expected_n in zip(subgraphs, expected_nodes):
            compare_fragment_nodes(list(subgraph.nodes(data=True)), expected_n)

        for subgraph, expected_e in zip(subgraphs, expected_edges):
            compare_fragment_edges(list(subgraph.edges(data=True)), expected_e)

    def test_communication_graph(self):
        """
        Tests that the communication graph contains the correct nodes and edges
        """

        g = qcut.tape_to_graph(multi_cut_tape)
        qcut.replace_wire_cut_nodes(g)
        subgraphs, communication_graph = qcut.fragment_graph(g)

        assert list(communication_graph.nodes) == list(range(4))

        expected_edge_data = [
            (0, 1, {"pair": (qcut.MeasureNode(wires=[0]), qcut.PrepareNode(wires=[0]))}),
            (1, 2, {"pair": (qcut.MeasureNode(wires=["a"]), qcut.PrepareNode(wires=["a"]))}),
            (2, 3, {"pair": (qcut.MeasureNode(wires=[2]), qcut.PrepareNode(wires=[2]))}),
        ]
        edge_data = list(communication_graph.edges(data=True))

        for edge, exp_edge in zip(edge_data, expected_edge_data):
            assert edge[0] == exp_edge[0]
            assert edge[1] == exp_edge[1]

            for node, exp_node in zip(edge[2]["pair"], exp_edge[2]["pair"]):
                assert node.name == exp_node.name
                assert node.wires.tolist() == exp_node.wires.tolist()

    def test_fragment_wirecut_first_and_last(self):
        """
        Tests a circuit with wirecut at the start and end is fragmented
        correctly
        """

        with qml.tape.QuantumTape() as tape:
            qml.WireCut(wires=0)
            qml.RX(0.432, wires=0)
            qml.RY(0.543, wires="a")
            qml.WireCut(wires="a")

        g = qcut.tape_to_graph(tape)
        qcut.replace_wire_cut_nodes(g)
        subgraphs, communication_graph = qcut.fragment_graph(g)

        sub_0_expected_nodes = [
            (qcut.PrepareNode(wires=[0]), {"order": 0}),
            (qml.RX(0.432, wires=[0]), {"order": 1}),
        ]
        sub_1_expected_nodes = [
            (qcut.MeasureNode(wires=["a"]), {"order": 3}),
            (qml.RY(0.543, wires=["a"]), {"order": 2}),
        ]
        sub_2_expected_nodes = [(qcut.MeasureNode(wires=[0]), {"order": 0})]
        sub_3_expected_nodes = [(qcut.PrepareNode(wires=["a"]), {"order": 3})]

        expected_nodes = [
            sub_0_expected_nodes,
            sub_1_expected_nodes,
            sub_2_expected_nodes,
            sub_3_expected_nodes,
        ]

        sub_0_expected_edges = [
            (qcut.PrepareNode(wires=[0]), qml.RX(0.432, wires=[0]), {"wire": 0})
        ]
        sub_1_expected_edges = [
            (qml.RY(0.543, wires=["a"]), qcut.MeasureNode(wires=["a"]), {"wire": "a"})
        ]
        sub_2_expected_edges = []
        sub_3_expected_edges = []

        expected_edges = [
            sub_0_expected_edges,
            sub_1_expected_edges,
            sub_2_expected_edges,
            sub_3_expected_edges,
        ]

        for subgraph, expected_n in zip(subgraphs, expected_nodes):
            compare_fragment_nodes(list(subgraph.nodes(data=True)), expected_n)

        for subgraph, expected_e in zip(subgraphs, expected_edges):
            compare_fragment_edges(list(subgraph.edges(data=True)), expected_e)

    def test_communication_graph_persistence(self):
        """
        Tests that when `fragment_graph` is repeatedly applied the
        communication graph is the same each time.
        """

        with qml.tape.QuantumTape() as tape:
            qml.RX(0.432, wires=0)
            qml.RY(0.543, wires=1)
            qml.CNOT(wires=[0, 1])
            qml.RZ(0.240, wires=0)
            qml.RZ(0.133, wires=1)
            qml.WireCut(wires=1)
            qml.CNOT(wires=[1, 2])
            qml.RX(0.432, wires=1)
            qml.RY(0.543, wires=2)
            qml.expval(qml.PauliZ(wires=[0]))

        g = qcut.tape_to_graph(tape)
        qcut.replace_wire_cut_nodes(g)
        subgraphs_0, communication_graph_0 = qcut.fragment_graph(g)
        subgraphs_1, communication_graph_1 = qcut.fragment_graph(g)

        assert communication_graph_0.nodes == communication_graph_1.nodes
<<<<<<< HEAD
        assert communication_graph_0.edges == communication_graph_1.edges


class TestGraphToTape:
    def test_graph_to_tape(self):
        """
        Tests that a directed multigraph is correctly converted to a tape
        """

        g = qcut.tape_to_graph(multi_cut_tape)
        qcut.replace_wire_cut_nodes(g)
        subgraphs, communication_graph = qcut.fragment_graph(g)

        tapes = [qcut.graph_to_tape(sg) for sg in subgraphs]

        with qml.tape.QuantumTape() as tape_0:
            qml.RX(0.432, wires=[0])
            qcut.MeasureNode(wires=[0])

        with qml.tape.QuantumTape() as tape_1:
            qml.RY(0.543, wires=["a"])
            qcut.PrepareNode(wires=[0])
            qml.CNOT(wires=[0, "a"])
            qml.RZ(0.24, wires=[0])
            qml.RZ(0.133, wires=["a"])
            qcut.MeasureNode(wires=["a"])
            qml.expval(qml.PauliZ(wires=[0]))

        with qml.tape.QuantumTape() as tape_2:
            qcut.PrepareNode(wires=["a"])
            qml.CNOT(wires=["a", 2])
            qml.RX(0.432, wires=["a"])
            qcut.MeasureNode(wires=[2])

        with qml.tape.QuantumTape() as tape_3:
            qcut.PrepareNode(wires=[2])
            qml.CNOT(wires=[2, 3])
            qml.RY(0.543, wires=[2])
            qml.RZ(0.876, wires=[3])

        expected_tapes = [tape_0, tape_1, tape_2, tape_3]

        for tape, expected_tape in zip(tapes, expected_tapes):
            compare_tapes(tape, expected_tape)
=======
        assert communication_graph_0.edges == communication_graph_1.edges
>>>>>>> c6d5cc4d
<|MERGE_RESOLUTION|>--- conflicted
+++ resolved
@@ -1,8 +1,5 @@
 # Copyright 2022 Xanadu Quantum Technologies Inc.
-<<<<<<< HEAD
-=======
-
->>>>>>> c6d5cc4d
+#
 # Licensed under the Apache License, Version 2.0 (the "License");
 # you may not use this file except in compliance with the License.
 # You may obtain a copy of the License at
@@ -77,7 +74,6 @@
         # The exact ordering of edge_data varies on each call
         assert (data[0].name, data[1].name, data[2]) in expected
 
-<<<<<<< HEAD
 
 def compare_tapes(tape, expected_tape):
     """
@@ -96,8 +92,6 @@
         assert meas.obs.name == exp_meas.obs.name
         assert meas.wires.tolist() == exp_meas.wires.tolist()
 
-=======
->>>>>>> c6d5cc4d
 
 class TestTapeToGraph:
     """
@@ -753,10 +747,9 @@
         subgraphs_1, communication_graph_1 = qcut.fragment_graph(g)
 
         assert communication_graph_0.nodes == communication_graph_1.nodes
-<<<<<<< HEAD
         assert communication_graph_0.edges == communication_graph_1.edges
 
-
+        
 class TestGraphToTape:
     def test_graph_to_tape(self):
         """
@@ -797,7 +790,4 @@
         expected_tapes = [tape_0, tape_1, tape_2, tape_3]
 
         for tape, expected_tape in zip(tapes, expected_tapes):
-            compare_tapes(tape, expected_tape)
-=======
-        assert communication_graph_0.edges == communication_graph_1.edges
->>>>>>> c6d5cc4d
+            compare_tapes(tape, expected_tape)