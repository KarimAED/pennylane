--- conflicted
+++ resolved
@@ -228,11 +228,11 @@
         g = qcut.tape_to_graph(tape)
         nodes = list(g.nodes)
 
-<<<<<<< HEAD
-        node_preps = nodes[:2]
-        for node_prep, expected_prep in zip(node_preps, expected_prep):
-            assert node_prep.wires == expected_prep.wires
-            assert node_prep.name == expected_prep.name
+        node_observables = [node for node in nodes if hasattr(node, "return_type")]
+
+        for node_obs, exp_obs in zip(node_observables, expected_obs):
+            assert node_obs.wires == exp_obs.wires
+            assert node_obs.obs.name == exp_obs.obs.name
 
 
 class TestReplaceWireCut:
@@ -433,11 +433,4 @@
             if op.name == "MeasureNode":
                 assert order == {"order": 3}
             elif op.name == "PrepareNode":
-                assert order == {"order": 3}
-=======
-        node_observables = [node for node in nodes if hasattr(node, "return_type")]
-
-        for node_obs, exp_obs in zip(node_observables, expected_obs):
-            assert node_obs.wires == exp_obs.wires
-            assert node_obs.obs.name == exp_obs.obs.name
->>>>>>> b61d9756
+                assert order == {"order": 3}