# Release 0.16.0-dev (development release)

<h3>New features since last release</h3>

<<<<<<< HEAD
* Adds `QubitCarry` and `QubitSum` operations for basic arithmetic.
  [(#1169)](https://github.com/PennyLaneAI/pennylane/pull/1169)

  The following example adds two 1-bit numbers, returning a 2-bit answer:

  ```python
  dev = qml.device('default.qubit', wires = 4)
  a = 0
  b = 1

  @qml.qnode(dev)
  def circuit():
      qml.BasisState(np.array([a, b]), wires=[1, 2])
      qml.QubitCarry(wires=[0, 1, 2, 3])
      qml.CNOT(wires=[1, 2])
      qml.QubitSum(wires=[0, 1, 2])
      return qml.probs(wires=[3, 2])

  probs = circuit()
  bitstrings = tuple(itertools.product([0, 1], repeat = 2))
  indx = np.argwhere(probs == 1).flatten()[0]
  output = bitstrings[indx]
  ```

  ```pycon
  >>> print(output)
  (0, 1)
  ```

* Computing second derivatives and Hessians of QNodes is now supported when
  using the Autograd interface.
  [(#1130)](https://github.com/PennyLaneAI/pennylane/pull/1130)
=======
<h3>Improvements</h3>
>>>>>>> 8bbb23e6

<h3>Breaking changes</h3>

<h3>Bug fixes</h3>

<h3>Documentation</h3>

<h3>Contributors</h3>

This release contains contributions from:

# Release 0.15.0 (current release)

<h3>New features since last release</h3>

<h4>Better and more flexible shot control</h4>

* Adds a new optimizer `qml.ShotAdaptiveOptimizer`, a gradient-descent optimizer where
  the shot rate is adaptively calculated using the variances of the parameter-shift gradient.
  [(#1139)](https://github.com/PennyLaneAI/pennylane/pull/1139)

  By keeping a running average of the parameter-shift gradient and the *variance* of the
  parameter-shift gradient, this optimizer frugally distributes a shot budget across the partial
  derivatives of each parameter.

  In addition, if computing the expectation value of a Hamiltonian, weighted random sampling can be
  used to further distribute the shot budget across the local terms from which the Hamiltonian is
  constructed.

  This optimizer is based on both the [iCANS1](https://quantum-journal.org/papers/q-2020-05-11-263)
  and [Rosalin](https://arxiv.org/abs/2004.06252) shot-adaptive optimizers.

  Once constructed, the cost function can be passed directly to the optimizer's `step` method.  The
  attribute `opt.total_shots_used` can be used to track the number of shots per iteration.

  ```pycon
  >>> coeffs = [2, 4, -1, 5, 2]
  >>> obs = [
  ...   qml.PauliX(1),
  ...   qml.PauliZ(1),
  ...   qml.PauliX(0) @ qml.PauliX(1),
  ...   qml.PauliY(0) @ qml.PauliY(1),
  ...   qml.PauliZ(0) @ qml.PauliZ(1)
  ... ]
  >>> H = qml.Hamiltonian(coeffs, obs)
  >>> dev = qml.device("default.qubit", wires=2, shots=100)
  >>> cost = qml.ExpvalCost(qml.templates.StronglyEntanglingLayers, H, dev)
  >>> params = qml.init.strong_ent_layers_uniform(n_layers=2, n_wires=2)
  >>> opt = qml.ShotAdaptiveOptimizer(min_shots=10)
  >>> for i in range(5):
  ...    params = opt.step(cost, params)
  ...    print(f"Step {i}: cost = {cost(params):.2f}, shots_used = {opt.total_shots_used}")
  Step 0: cost = -5.68, shots_used = 240
  Step 1: cost = -2.98, shots_used = 336
  Step 2: cost = -4.97, shots_used = 624
  Step 3: cost = -5.53, shots_used = 1054
  Step 4: cost = -6.50, shots_used = 1798
  ```

* Batches of shots can now be specified as a list, allowing measurement statistics
  to be course-grained with a single QNode evaluation.
  [(#1103)](https://github.com/PennyLaneAI/pennylane/pull/1103)

  ```pycon
  >>> shots_list = [5, 10, 1000]
  >>> dev = qml.device("default.qubit", wires=2, shots=shots_list)
  ```

  When QNodes are executed on this device, a single execution of 1015 shots will be submitted.
  However, three sets of measurement statistics will be returned; using the first 5 shots,
  second set of 10 shots, and final 1000 shots, separately.

  For example, executing a circuit with two outputs will lead to a result of shape `(3, 2)`:

  ```pycon
  >>> @qml.qnode(dev)
  ... def circuit(x):
  ...     qml.RX(x, wires=0)
  ...     qml.CNOT(wires=[0, 1])
  ...     return qml.expval(qml.PauliZ(0) @ qml.PauliX(1)), qml.expval(qml.PauliZ(0))
  >>> circuit(0.5)
  [[0.33333333 1.        ]
   [0.2        1.        ]
   [0.012      0.868     ]]
  ```

  This output remains fully differentiable.

- The number of shots can now be specified on a per-call basis when evaluating a QNode.
  [(#1075)](https://github.com/PennyLaneAI/pennylane/pull/1075).
  
  For this, the qnode should be called with an additional `shots` keyword argument:

  ```pycon
  >>> dev = qml.device('default.qubit', wires=1, shots=10) # default is 10
  >>> @qml.qnode(dev)
  ... def circuit(a):
  ...     qml.RX(a, wires=0)
  ...     return qml.sample(qml.PauliZ(wires=0))
  >>> circuit(0.8)
  [ 1  1  1 -1 -1  1  1  1  1  1]
  >>> circuit(0.8, shots=3)
  [ 1  1  1]
  >>> circuit(0.8)
  [ 1  1  1 -1 -1  1  1  1  1  1]
  ```

<h4>New differentiable quantum transforms</h4>

A new module is available,
[qml.transforms](https://pennylane.rtfd.io/en/stable/code/qml_transforms.html),
which contains *differentiable quantum transforms*. These are functions that act
on QNodes, quantum functions, devices, and tapes, transforming them while remaining
fully differentiable.

* A new adjoint transform has been added. 
  [(#1111)](https://github.com/PennyLaneAI/pennylane/pull/1111)
  [(#1135)](https://github.com/PennyLaneAI/pennylane/pull/1135)

  This new method allows users to apply the adjoint of an arbitrary sequence of operations.

  ```python
  def subroutine(wire):
      qml.RX(0.123, wires=wire)
      qml.RY(0.456, wires=wire)

  dev = qml.device('default.qubit', wires=1)
  @qml.qnode(dev)
  def circuit():
      subroutine(0)
      qml.adjoint(subroutine)(0)
      return qml.expval(qml.PauliZ(0))
  ```

  This creates the following circuit:

  ```pycon
  >>> print(qml.draw(circuit)())
  0: --RX(0.123)--RY(0.456)--RY(-0.456)--RX(-0.123)--| <Z>
  ```

  Directly applying to a gate also works as expected.

  ```python
  qml.adjoint(qml.RX)(0.123, wires=0) # applies RX(-0.123)
  ```

* A new transform `qml.ctrl` is now available that adds control wires to subroutines.
  [(#1157)](https://github.com/PennyLaneAI/pennylane/pull/1157)

  ```python
  def my_ansatz(params):
     qml.RX(params[0], wires=0)
     qml.RZ(params[1], wires=1)

  # Create a new operation that applies `my_ansatz`
  # controlled by the "2" wire.
  my_ansatz2 = qml.ctrl(my_ansatz, control=2)

  @qml.qnode(dev)
  def circuit(params):
      my_ansatz2(params)
      return qml.state()
  ```

  This is equivalent to:

  ```python
  @qml.qnode(...)
  def circuit(params):
      qml.CRX(params[0], wires=[2, 0])
      qml.CRZ(params[1], wires=[2, 1])
      return qml.state()
  ```

* The `qml.transforms.classical_jacobian` transform has been added.
  [(#1186)](https://github.com/PennyLaneAI/pennylane/pull/1186)

  This transform returns a function to extract the Jacobian matrix of the classical part of a
  QNode, allowing the classical dependence between the QNode arguments and the quantum gate
  arguments to be extracted.

  For example, given the following QNode:

  ```pycon
  >>> @qml.qnode(dev)
  ... def circuit(weights):
  ...     qml.RX(weights[0], wires=0)
  ...     qml.RY(weights[0], wires=1)
  ...     qml.RZ(weights[2] ** 2, wires=1)
  ...     return qml.expval(qml.PauliZ(0))
  ```

  We can use this transform to extract the relationship
  :math:`f: \mathbb{R}^n \rightarrow\mathbb{R}^m` between the input QNode
  arguments :math:`w` and the gate arguments :math:`g`, for
  a given value of the QNode arguments:

  ```pycon
  >>> cjac_fn = qml.transforms.classical_jacobian(circuit)
  >>> weights = np.array([1., 1., 1.], requires_grad=True)
  >>> cjac = cjac_fn(weights)
  >>> print(cjac)
  [[1. 0. 0.]
   [1. 0. 0.]
   [0. 0. 2.]]
  ```

  The returned Jacobian has rows corresponding to gate arguments, and columns corresponding to
  QNode arguments; that is, :math:`J_{ij} = \frac{\partial}{\partial g_i} f(w_j)`.

<h4>More operations and templates</h4>

* Added the `SingleExcitation` two-qubit operation, which is useful for quantum 
  chemistry applications.
  [(#1121)](https://github.com/PennyLaneAI/pennylane/pull/1121)
  
  It can be used to perform an SO(2) rotation in the subspace 
  spanned by the states :math:`|01\rangle` and :math:`|10\rangle`. 
  For example, the following circuit performs the transformation
  :math:`|10\rangle \rightarrow \cos(\phi/2)|10\rangle - \sin(\phi/2)|01\rangle`:    
  
  ```python
  dev = qml.device('default.qubit', wires=2)

  @qml.qnode(dev)
  def circuit(phi):
      qml.PauliX(wires=0)
      qml.SingleExcitation(phi, wires=[0, 1])
  ```
  
  The `SingleExcitation` operation supports analytic gradients on hardware
  using only four expectation value calculations, following results from
  [Kottmann et al.](https://arxiv.org/abs/2011.05938) 
  
* Added the `DoubleExcitation` four-qubit operation, which is useful for quantum
  chemistry applications.
  [(#1123)](https://github.com/PennyLaneAI/pennylane/pull/1123)

  It can be used to perform an SO(2) rotation in the subspace 
  spanned by the states :math:`|1100\rangle` and :math:`|0011\rangle`. 
  For example, the following circuit performs the transformation
  :math:`|1100\rangle\rightarrow \cos(\phi/2)|1100\rangle - \sin(\phi/2)|0011\rangle`:   

  ```python
  dev = qml.device('default.qubit', wires=2)

  @qml.qnode(dev)
  def circuit(phi):
      qml.PauliX(wires=0)
      qml.PauliX(wires=1)
      qml.DoubleExcitation(phi, wires=[0, 1, 2, 3])
  ```
  
  The `DoubleExcitation` operation supports analytic gradients on hardware using only
  four expectation value calculations, following results from
  [Kottmann et al.](https://arxiv.org/abs/2011.05938).

* Added the `QuantumMonteCarlo` template for performing quantum Monte Carlo estimation of an
  expectation value on simulator.
  [(#1130)](https://github.com/PennyLaneAI/pennylane/pull/1130)

  The following example shows how the expectation value of sine squared over a standard normal
  distribution can be approximated:
  
  ```python
  from scipy.stats import norm

  m = 5
  M = 2 ** m
  n = 10
  N = 2 ** n
  target_wires = range(m + 1)
  estimation_wires = range(m + 1, n + m + 1)

  xmax = np.pi  # bound to region [-pi, pi]
  xs = np.linspace(-xmax, xmax, M)

  probs = np.array([norm().pdf(x) for x in xs])
  probs /= np.sum(probs)

  func = lambda i: np.sin(xs[i]) ** 2

  dev = qml.device("default.qubit", wires=(n + m + 1))

  @qml.qnode(dev)
  def circuit():
      qml.templates.QuantumMonteCarlo(
          probs,
          func,
          target_wires=target_wires,
          estimation_wires=estimation_wires,
      )
      return qml.probs(estimation_wires)

  phase_estimated = np.argmax(circuit()[:int(N / 2)]) / N
  expectation_estimated = (1 - np.cos(np.pi * phase_estimated)) / 2
  ```

* Added the `QuantumPhaseEstimation` template for performing quantum phase estimation for an input
  unitary matrix.
  [(#1095)](https://github.com/PennyLaneAI/pennylane/pull/1095)
  
  Consider the matrix corresponding to a rotation from an `RX` gate:
  
  ```pycon
  >>> phase = 5
  >>> target_wires = [0]
  >>> unitary = qml.RX(phase, wires=0).matrix
  ```
  
  The ``phase`` parameter can be estimated using ``QuantumPhaseEstimation``. For example, using five
  phase-estimation qubits:
  
  ```python
  n_estimation_wires = 5
  estimation_wires = range(1, n_estimation_wires + 1)

  dev = qml.device("default.qubit", wires=n_estimation_wires + 1)

  @qml.qnode(dev)
  def circuit():
      # Start in the |+> eigenstate of the unitary
      qml.Hadamard(wires=target_wires)

      QuantumPhaseEstimation(
          unitary,
          target_wires=target_wires,
          estimation_wires=estimation_wires,
      )

      return qml.probs(estimation_wires)

  phase_estimated = np.argmax(circuit()) / 2 ** n_estimation_wires

  # Need to rescale phase due to convention of RX gate
  phase_estimated = 4 * np.pi * (1 - phase)
  ```

- Added the `ControlledPhaseShift` gate as well as the `QFT` operation for applying quantum Fourier
  transforms.
  [(#1064)](https://github.com/PennyLaneAI/pennylane/pull/1064)

  ```python
  @qml.qnode(dev)
  def circuit_qft(basis_state):
      qml.BasisState(basis_state, wires=range(3))
      qml.QFT(wires=range(3))
      return qml.state()
  ```

- Added the `ControlledQubitUnitary` operation. This
  enables implementation of multi-qubit gates with a variable number of
  control qubits. It is also possible to specify a different state for the
  control qubits using the `control_values` argument (also known as a
  mixed-polarity multi-controlled operation).
  [(#1069)](https://github.com/PennyLaneAI/pennylane/pull/1069)
  [(#1104)](https://github.com/PennyLaneAI/pennylane/pull/1104)
  
  For example, we can  create a multi-controlled T gate using:

  ```python
  T = qml.T._matrix()
  qml.ControlledQubitUnitary(T, control_wires=[0, 1, 3], wires=2, control_values="110")
  ```

  Here, the T gate will be applied to wire `2` if control wires `0` and `1` are in
  state `1`, and control wire `3` is in state `0`. If no value is passed to
  `control_values`, the gate will be applied if all control wires are in
  the `1` state.

- Added `MultiControlledX` for multi-controlled `NOT` gates.
  This is a special case of `ControlledQubitUnitary` that applies a
  Pauli X gate conditioned on the state of an arbitrary number of
  control qubits.
  [(#1104)](https://github.com/PennyLaneAI/pennylane/pull/1104)

<h4>Support for higher-order derivatives on hardware</h4> 

* Computing second derivatives and Hessians of QNodes is now supported with
  the parameter-shift differentiation method, on all machine learning interfaces.
  [(#1130)](https://github.com/PennyLaneAI/pennylane/pull/1130)
  [(#1129)](https://github.com/PennyLaneAI/pennylane/pull/1129)
  [(#1110)](https://github.com/PennyLaneAI/pennylane/pull/1110) 

  Hessians are computed using the parameter-shift rule, and can be
  evaluated on both hardware and simulator devices.

  ```python
  dev = qml.device('default.qubit', wires=1)

  @qml.qnode(dev, diff_method="parameter-shift")
  def circuit(p):
      qml.RY(p[0], wires=0)
      qml.RX(p[1], wires=0)
      return qml.expval(qml.PauliZ(0))

  x = np.array([1.0, 2.0], requires_grad=True)
  ```

  ```python
  >>> hessian_fn = qml.jacobian(qml.grad(circuit))
  >>> hessian_fn(x)
  [[0.2248451 0.7651474]
   [0.7651474 0.2248451]]
  ```

* Added the function `finite_diff()` to compute finite-difference
  approximations to the gradient and the second-order derivatives of
  arbitrary callable functions.
  [(#1090)](https://github.com/PennyLaneAI/pennylane/pull/1090)

  This is useful to compute the derivative of parametrized
  `pennylane.Hamiltonian` observables with respect to their parameters.

  For example, in quantum chemistry simulations it can be used to evaluate
  the derivatives of the electronic Hamiltonian with respect to the nuclear
  coordinates:

  ```pycon
  >>> def H(x):
  ...    return qml.qchem.molecular_hamiltonian(['H', 'H'], x)[0]
  >>> x = np.array([0., 0., -0.66140414, 0., 0., 0.66140414])
  >>> grad_fn = qml.finite_diff(H, N=1)
  >>> grad = grad_fn(x)
  >>> deriv2_fn = qml.finite_diff(H, N=2, idx=[0, 1])
  >>> deriv2_fn(x)
  ```

* The JAX interface now supports all devices, including hardware devices,
  via the parameter-shift differentiation method.
  [(#1076)](https://github.com/PennyLaneAI/pennylane/pull/1076)

  For example, using the JAX interface with Cirq:

  ```python
  dev = qml.device('cirq.simulator', wires=1)
  @qml.qnode(dev, interface="jax", diff_method="parameter-shift")
  def circuit(x):
      qml.RX(x[1], wires=0)
      qml.Rot(x[0], x[1], x[2], wires=0)
      return qml.expval(qml.PauliZ(0))
  weights = jnp.array([0.2, 0.5, 0.1])
  print(circuit(weights))
  ```

  Currently, when used with the parameter-shift differentiation method,
  only a single returned expectation value or variance is supported.
  Multiple expectations/variances, as well as probability and state returns,
  are not currently allowed.

<h3>Improvements</h3>

* The ``MottonenStatePreparation`` template has improved performance on states with only real
  amplitudes by reducing the number of redundant CNOT gates at the end of a circuit.

  ```python
  dev = qml.device("default.qubit", wires=2)
  
  inputstate = [np.sqrt(0.2), np.sqrt(0.3), np.sqrt(0.4), np.sqrt(0.1)]
  
  @qml.qnode(dev)
  def circuit():
      mottonen.MottonenStatePreparation(inputstate,wires=[0, 1])
      return qml.expval(qml.PauliZ(0))
  ```

  Previously returned:

  ```pycon
  >>> print(qml.draw(circuit)())
  0: ──RY(1.57)──╭C─────────────╭C──╭C──╭C──┤ ⟨Z⟩ 
  1: ──RY(1.35)──╰X──RY(0.422)──╰X──╰X──╰X──┤   
  ```

  In this release, it now returns:

  ```pycon
  >>> print(qml.draw(circuit)())
  0: ──RY(1.57)──╭C─────────────╭C──┤ ⟨Z⟩ 
  1: ──RY(1.35)──╰X──RY(0.422)──╰X──┤   
  ```

- The templates are now classes inheriting
  from `Operation`, and define the ansatz in their `expand()` method. This 
  change does not affect the user interface. 
  [(#1138)](https://github.com/PennyLaneAI/pennylane/pull/1138)
  [(#1156)](https://github.com/PennyLaneAI/pennylane/pull/1156)
  [(#1163)](https://github.com/PennyLaneAI/pennylane/pull/1163)
  [(#1192)](https://github.com/PennyLaneAI/pennylane/pull/1192)

  For convenience, some templates have a new method that returns the expected
  shape of the trainable parameter tensor, which can be used to create 
  random tensors.
  
  ```python
  shape = qml.templates.BasicEntanglerLayers.shape(n_layers=2, n_wires=4)
  weights = np.random.random(shape)
  qml.templates.BasicEntanglerLayers(weights, wires=range(4))
  ```

- `QubitUnitary` now validates to ensure the input matrix is two dimensional.
  [(#1128)](https://github.com/PennyLaneAI/pennylane/pull/1128)

* Most layers in Pytorch or Keras accept arbitrary dimension inputs, where each dimension barring
  the last (in the case where the actual weight function of the layer operates on one-dimensional
  vectors) is broadcast over. This is now also supported by KerasLayer and TorchLayer.
  [(#1062)](https://github.com/PennyLaneAI/pennylane/pull/1062).

  Example use:

  ```python
  dev = qml.device("default.qubit", wires=4)
  x = tf.ones((5, 4, 4))

  @qml.qnode(dev)
  def layer(weights, inputs):
      qml.templates.AngleEmbedding(inputs, wires=range(4))
      qml.templates.StronglyEntanglingLayers(weights, wires=range(4))
      return [qml.expval(qml.PauliZ(i)) for i in range(4)]

  qlayer = qml.qnn.KerasLayer(layer, {"weights": (4, 4, 3)}, output_dim=4)
  out = qlayer(x)
  ```

  The output tensor has the following shape:
  ```pycon
  >>> out.shape
  (5, 4, 4)
  ```

* If only one argument to the function `qml.grad` has the `requires_grad` attribute
  set to True, then the returned gradient will be a NumPy array, rather than a
  tuple of length 1.
  [(#1067)](https://github.com/PennyLaneAI/pennylane/pull/1067)
  [(#1081)](https://github.com/PennyLaneAI/pennylane/pull/1081)

* An improvement has been made to how `QubitDevice` generates and post-processess samples,
  allowing QNode measurement statistics to work on devices with more than 32 qubits.
  [(#1088)](https://github.com/PennyLaneAI/pennylane/pull/1088)

* Due to the addition of `density_matrix()` as a return type from a QNode, tuples are now supported
  by the `output_dim` parameter in `qnn.KerasLayer`.
  [(#1070)](https://github.com/PennyLaneAI/pennylane/pull/1070)

* Two new utility methods are provided for working with quantum tapes.
  [(#1175)](https://github.com/PennyLaneAI/pennylane/pull/1175)

  - `qml.tape.get_active_tape()` gets the currently recording tape.

  - `tape.stop_recording()` is a context manager that temporarily
    stops the currently recording tape from recording additional
    tapes or quantum operations.

  For example:

  ```pycon
  >>> with qml.tape.QuantumTape():
  ...     qml.RX(0, wires=0)
  ...     current_tape = qml.tape.get_active_tape()
  ...     with current_tape.stop_recording():
  ...         qml.RY(1.0, wires=1)
  ...     qml.RZ(2, wires=1)
  >>> current_tape.operations
  [RX(0, wires=[0]), RZ(2, wires=[1])]
  ```

* When printing `qml.Hamiltonian` objects, the terms are sorted by number of wires followed by coefficients.
  [(#981)](https://github.com/PennyLaneAI/pennylane/pull/981)
  
* Adds `qml.math.conj` to the PennyLane math module.
  [(#1143)](https://github.com/PennyLaneAI/pennylane/pull/1143)

  This new method will do elementwise conjugation to the given tensor-like object,
  correctly dispatching to the required tensor-manipulation framework
  to preserve differentiability.

  ```python
  >>> a = np.array([1.0 + 2.0j])
  >>> qml.math.conj(a)
  array([1.0 - 2.0j])
  ```

* The four-term parameter-shift rule, as used by the controlled rotation operations,
  has been updated to use coefficients that minimize the variance as per
  https://arxiv.org/abs/2104.05695.
  [(#1206)](https://github.com/PennyLaneAI/pennylane/pull/1206)

* A new transform `qml.transforms.invisible` has been added, to make it easier
  to transform QNodes.
  [(#1175)](https://github.com/PennyLaneAI/pennylane/pull/1175)

<h3>Breaking changes</h3>

* Devices do not have an `analytic` argument or attribute anymore. 
  Instead, `shots` is the source of truth for whether a simulator 
  estimates return values from a finite number of shots, or whether 
  it returns analytic results (`shots=None`).
  [(#1079)](https://github.com/PennyLaneAI/pennylane/pull/1079)
  [(#1196)](https://github.com/PennyLaneAI/pennylane/pull/1196)
  
  ```python  
  dev_analytic = qml.device('default.qubit', wires=1, shots=None)
  dev_finite_shots = qml.device('default.qubit', wires=1, shots=1000)
  
  def circuit():
      qml.Hadamard(wires=0)
      return qml.expval(qml.PauliZ(wires=0))
  
  circuit_analytic = qml.QNode(circuit, dev_analytic)
  circuit_finite_shots = qml.QNode(circuit, dev_finite_shots)
  ```
  
  Devices with `shots=None` return deterministic, exact results:
  
  ```pycon
  >>> circuit_analytic()
  0.0
  >>> circuit_analytic()
  0.0
  ```
  Devices with `shots > 0` return stochastic results estimated from 
  samples in each run:

  ```pycon
  >>> circuit_finite_shots()
  -0.062
  >>> circuit_finite_shots()
  0.034
  ```
  
  The `qml.sample()` measurement can only be used on devices on which the number 
  of shots is set explicitly. 

* If creating a QNode from a quantum function with an argument named `shots`,
  a `DeprecationWarning` is raised, warning the user that this is a reserved
  argument to change the number of shots on a per-call basis.
  [(#1075)](https://github.com/PennyLaneAI/pennylane/pull/1075)

* For devices inheriting from `QubitDevice`, the methods `expval`, `var`, `sample`
  accept two new keyword arguments --- `shot_range` and `bin_size`.
  [(#1103)](https://github.com/PennyLaneAI/pennylane/pull/1103)

  These new arguments allow for the statistics to be performed on only a subset of device samples.
  This finer level of control is accessible from the main UI by instantiating a device with a batch
  of shots.

  For example, consider the following device:

  ```pycon
  >>> dev = qml.device("my_device", shots=[5, (10, 3), 100])
  ```

  This device will execute QNodes using 135 shots, however
  measurement statistics will be **course grained** across these 135
  shots:

  * All measurement statistics will first be computed using the
    first 5 shots --- that is, `shots_range=[0, 5]`, `bin_size=5`.

  * Next, the tuple `(10, 3)` indicates 10 shots, repeated 3 times. This will use
    `shot_range=[5, 35]`, performing the expectation value in bins of size 10
    (`bin_size=10`).

  * Finally, we repeat the measurement statistics for the final 100 shots,
    `shot_range=[35, 135]`, `bin_size=100`.


* The old PennyLane core has been removed, including the following modules:
  [(#1100)](https://github.com/PennyLaneAI/pennylane/pull/1100)

  - `pennylane.variables`
  - `pennylane.qnodes`

  As part of this change, the location of the new core within the Python
  module has been moved:

  - Moves `pennylane.tape.interfaces` → `pennylane.interfaces`
  - Merges `pennylane.CircuitGraph` and `pennylane.TapeCircuitGraph`  → `pennylane.CircuitGraph`
  - Merges `pennylane.OperationRecorder` and `pennylane.TapeOperationRecorder`  →
  - `pennylane.tape.operation_recorder`
  - Merges `pennylane.measure` and `pennylane.tape.measure` → `pennylane.measure`
  - Merges `pennylane.operation` and `pennylane.tape.operation` → `pennylane.operation`
  - Merges `pennylane._queuing` and `pennylane.tape.queuing` → `pennylane.queuing`

  This has no affect on import location.

  In addition,

  - All tape-mode functions have been removed (`qml.enable_tape()`, `qml.tape_mode_active()`),
  - All tape fixtures have been deleted,
  - Tests specifically for non-tape mode have been deleted.

* The device test suite no longer accepts the `analytic` keyword.
  [(#1216)](https://github.com/PennyLaneAI/pennylane/pull/1216)

<h3>Bug fixes</h3>

* Fixes a bug where using the circuit drawer with a `ControlledQubitUnitary`
  operation raised an error.
  [(#1174)](https://github.com/PennyLaneAI/pennylane/pull/1174)

* Fixes a bug and a test where the ``QuantumTape.is_sampled`` attribute was not
  being updated.
  [(#1126)](https://github.com/PennyLaneAI/pennylane/pull/1126)

* Fixes a bug where `BasisEmbedding` would not accept inputs whose bits are all ones 
  or all zeros. 
  [(#1114)](https://github.com/PennyLaneAI/pennylane/pull/1114)

* The `ExpvalCost` class raises an error if instantiated
  with non-expectation measurement statistics.
  [(#1106)](https://github.com/PennyLaneAI/pennylane/pull/1106)

* Fixes a bug where decompositions would reset the differentiation method
  of a QNode.
  [(#1117)](https://github.com/PennyLaneAI/pennylane/pull/1117)

* Fixes a bug where the second-order CV parameter-shift rule would error
  if attempting to compute the gradient of a QNode with more than one
  second-order observable.
  [(#1197)](https://github.com/PennyLaneAI/pennylane/pull/1197)

* Fixes a bug where repeated Torch interface applications after expansion caused an error.
  [(#1223)](https://github.com/PennyLaneAI/pennylane/pull/1223)

* Sampling works correctly with batches of shots specified as a list.
  [(#1232)](https://github.com/PennyLaneAI/pennylane/pull/1232)

<h3>Documentation</h3>

- Updated the diagram used in the Architectural overview page of the
  Development guide such that it doesn't mention Variables.
  [(#1235)](https://github.com/PennyLaneAI/pennylane/pull/1235)

- Typos addressed in templates documentation.
  [(#1094)](https://github.com/PennyLaneAI/pennylane/pull/1094)

- Upgraded the documentation to use Sphinx 3.5.3 and the new m2r2 package.
  [(#1186)](https://github.com/PennyLaneAI/pennylane/pull/1186)

- Added `flaky` as dependency for running tests in the documentation.
  [(#1113)](https://github.com/PennyLaneAI/pennylane/pull/1113)

<h3>Contributors</h3>

This release contains contributions from (in alphabetical order):

Shahnawaz Ahmed, Juan Miguel Arrazola, Thomas Bromley, Olivia Di Matteo, Alain Delgado Gran, Kyle
Godbey, Diego Guala, Theodor Isacsson, Josh Izaac, Soran Jahangiri, Nathan Killoran, Christina Lee,
Daniel Polatajko, Chase Roberts, Sankalp Sanand, Pritish Sehzpaul, Maria Schuld, Antal Száva, David Wierichs.


# Release 0.14.1

<h3>Bug fixes</h3>

* Fixes a testing bug where tests that required JAX would fail if JAX was not installed.
  The tests will now instead be skipped if JAX can not be imported.
  [(#1066)](https://github.com/PennyLaneAI/pennylane/pull/1066)

* Fixes a bug where inverse operations could not be differentiated
  using backpropagation on `default.qubit`.
  [(#1072)](https://github.com/PennyLaneAI/pennylane/pull/1072)

* The QNode has a new keyword argument, `max_expansion`, that determines the maximum number of times
  the internal circuit should be expanded when executed on a device. In addition, the default number
  of max expansions has been increased from 2 to 10, allowing devices that require more than two
  operator decompositions to be supported.
  [(#1074)](https://github.com/PennyLaneAI/pennylane/pull/1074)

* Fixes a bug where `Hamiltonian` objects created with non-list arguments raised an error for
  arithmetic operations. [(#1082)](https://github.com/PennyLaneAI/pennylane/pull/1082)

* Fixes a bug where `Hamiltonian` objects with no coefficients or operations would return a faulty
  result when used with `ExpvalCost`. [(#1082)](https://github.com/PennyLaneAI/pennylane/pull/1082)

<h3>Documentation</h3>

* Updates mentions of `generate_hamiltonian` to `molecular_hamiltonian` in the
  docstrings of the `ExpvalCost` and `Hamiltonian` classes.
  [(#1077)](https://github.com/PennyLaneAI/pennylane/pull/1077)

<h3>Contributors</h3>

This release contains contributions from (in alphabetical order):

Thomas Bromley, Josh Izaac, Antal Száva.



# Release 0.14.0

<h3>New features since last release</h3>

<h4>Perform quantum machine learning with JAX</h4>

* QNodes created with `default.qubit` now support a JAX interface, allowing JAX to be used
  to create, differentiate, and optimize hybrid quantum-classical models.
  [(#947)](https://github.com/PennyLaneAI/pennylane/pull/947)

  This is supported internally via a new `default.qubit.jax` device. This device runs end to end in
  JAX, meaning that it supports all of the awesome JAX transformations (`jax.vmap`, `jax.jit`,
  `jax.hessian`, etc).

  Here is an example of how to use the new JAX interface:

  ```python
  dev = qml.device("default.qubit", wires=1)
  @qml.qnode(dev, interface="jax", diff_method="backprop")
  def circuit(x):
      qml.RX(x[1], wires=0)
      qml.Rot(x[0], x[1], x[2], wires=0)
      return qml.expval(qml.PauliZ(0))

  weights = jnp.array([0.2, 0.5, 0.1])
  grad_fn = jax.grad(circuit)
  print(grad_fn(weights))
  ```

  Currently, only `diff_method="backprop"` is supported, with plans to support more in the future.

<h4>New, faster, quantum gradient methods</h4>

* A new differentiation method has been added for use with simulators. The `"adjoint"`
  method operates after a forward pass by iteratively applying inverse gates to scan backwards
  through the circuit.
  [(#1032)](https://github.com/PennyLaneAI/pennylane/pull/1032)

  This method is similar to the reversible method, but has a lower time
  overhead and a similar memory overhead. It follows the approach provided by
  [Jones and Gacon](https://arxiv.org/abs/2009.02823). This method is only compatible with certain
  statevector-based devices such as `default.qubit`.

  Example use:

  ```python
  import pennylane as qml

  wires = 1
  device = qml.device("default.qubit", wires=wires)

  @qml.qnode(device, diff_method="adjoint")
  def f(params):
      qml.RX(0.1, wires=0)
      qml.Rot(*params, wires=0)
      qml.RX(-0.3, wires=0)
      return qml.expval(qml.PauliZ(0))

  params = [0.1, 0.2, 0.3]
  qml.grad(f)(params)
  ```

* The default logic for choosing the 'best' differentiation method has been altered
  to improve performance.
  [(#1008)](https://github.com/PennyLaneAI/pennylane/pull/1008)

  - If the quantum device provides its own gradient, this is now the preferred
    differentiation method.

  - If the quantum device natively supports classical
    backpropagation, this is now preferred over the parameter-shift rule.

    This will lead to marked speed improvement during optimization when using
    `default.qubit`, with a sight penalty on the forward-pass evaluation.

  More details are available below in the 'Improvements' section for plugin developers.

* PennyLane now supports analytical quantum gradients for noisy channels, in addition to its
  existing support for unitary operations. The noisy channels `BitFlip`, `PhaseFlip`, and
  `DepolarizingChannel` all support analytic gradients out of the box.
  [(#968)](https://github.com/PennyLaneAI/pennylane/pull/968)

* A method has been added for calculating the Hessian of quantum circuits using the second-order
  parameter shift formula.
  [(#961)](https://github.com/PennyLaneAI/pennylane/pull/961)

  The following example shows the calculation of the Hessian:

  ```python
  n_wires = 5
  weights = [2.73943676, 0.16289932, 3.4536312, 2.73521126, 2.6412488]

  dev = qml.device("default.qubit", wires=n_wires)

  with qml.tape.QubitParamShiftTape() as tape:
      for i in range(n_wires):
          qml.RX(weights[i], wires=i)

      qml.CNOT(wires=[0, 1])
      qml.CNOT(wires=[2, 1])
      qml.CNOT(wires=[3, 1])
      qml.CNOT(wires=[4, 3])

      qml.expval(qml.PauliZ(1))

  print(tape.hessian(dev))
  ```

  The Hessian is not yet supported via classical machine learning interfaces, but will
  be added in a future release.

<h4>More operations and templates</h4>

* Two new error channels, `BitFlip` and `PhaseFlip` have been added.
  [(#954)](https://github.com/PennyLaneAI/pennylane/pull/954)

  They can be used in the same manner as existing error channels:

  ```python
  dev = qml.device("default.mixed", wires=2)

  @qml.qnode(dev)
  def circuit():
      qml.RX(0.3, wires=0)
      qml.RY(0.5, wires=1)
      qml.BitFlip(0.01, wires=0)
      qml.PhaseFlip(0.01, wires=1)
      return qml.expval(qml.PauliZ(0))
  ```

* Apply permutations to wires using the `Permute` subroutine.
  [(#952)](https://github.com/PennyLaneAI/pennylane/pull/952)

  ```python
  import pennylane as qml
  dev = qml.device('default.qubit', wires=5)

  @qml.qnode(dev)
  def apply_perm():
      # Send contents of wire 4 to wire 0, of wire 2 to wire 1, etc.
      qml.templates.Permute([4, 2, 0, 1, 3], wires=dev.wires)
      return qml.expval(qml.PauliZ(0))
  ```

<h4>QNode transformations</h4>

* The `qml.metric_tensor` function transforms a QNode to produce the Fubini-Study
  metric tensor with full autodifferentiation support---even on hardware.
  [(#1014)](https://github.com/PennyLaneAI/pennylane/pull/1014)

  Consider the following QNode:

  ```python
  dev = qml.device("default.qubit", wires=3)

  @qml.qnode(dev, interface="autograd")
  def circuit(weights):
      # layer 1
      qml.RX(weights[0, 0], wires=0)
      qml.RX(weights[0, 1], wires=1)

      qml.CNOT(wires=[0, 1])
      qml.CNOT(wires=[1, 2])

      # layer 2
      qml.RZ(weights[1, 0], wires=0)
      qml.RZ(weights[1, 1], wires=2)

      qml.CNOT(wires=[0, 1])
      qml.CNOT(wires=[1, 2])
      return qml.expval(qml.PauliZ(0) @ qml.PauliZ(1)), qml.expval(qml.PauliY(2))
  ```

  We can use the `metric_tensor` function to generate a new function, that returns the
  metric tensor of this QNode:

  ```pycon
  >>> met_fn = qml.metric_tensor(circuit)
  >>> weights = np.array([[0.1, 0.2, 0.3], [0.4, 0.5, 0.6]], requires_grad=True)
  >>> met_fn(weights)
  tensor([[0.25  , 0.    , 0.    , 0.    ],
          [0.    , 0.25  , 0.    , 0.    ],
          [0.    , 0.    , 0.0025, 0.0024],
          [0.    , 0.    , 0.0024, 0.0123]], requires_grad=True)
  ```

  The returned metric tensor is also fully differentiable, in all interfaces.
  For example, differentiating the `(3, 2)` element:

  ```pycon
  >>> grad_fn = qml.grad(lambda x: met_fn(x)[3, 2])
  >>> grad_fn(weights)
  array([[ 0.04867729, -0.00049502,  0.        ],
         [ 0.        ,  0.        ,  0.        ]])
  ```

  Differentiation is also supported using Torch, Jax, and TensorFlow.

* Adds the new function `qml.math.cov_matrix()`. This function accepts a list of commuting
  observables, and the probability distribution in the shared observable eigenbasis after the
  application of an ansatz. It uses these to construct the covariance matrix in a *framework
  independent* manner, such that the output covariance matrix is autodifferentiable.
  [(#1012)](https://github.com/PennyLaneAI/pennylane/pull/1012)

  For example, consider the following ansatz and observable list:

  ```python3
  obs_list = [qml.PauliX(0) @ qml.PauliZ(1), qml.PauliY(2)]
  ansatz = qml.templates.StronglyEntanglingLayers
  ```

  We can construct a QNode to output the probability distribution in the shared eigenbasis of the
  observables:

  ```python
  dev = qml.device("default.qubit", wires=3)

  @qml.qnode(dev, interface="autograd")
  def circuit(weights):
      ansatz(weights, wires=[0, 1, 2])
      # rotate into the basis of the observables
      for o in obs_list:
          o.diagonalizing_gates()
      return qml.probs(wires=[0, 1, 2])
  ```

  We can now compute the covariance matrix:

  ```pycon
  >>> weights = qml.init.strong_ent_layers_normal(n_layers=2, n_wires=3)
  >>> cov = qml.math.cov_matrix(circuit(weights), obs_list)
  >>> cov
  array([[0.98707611, 0.03665537],
         [0.03665537, 0.99998377]])
  ```

  Autodifferentiation is fully supported using all interfaces:

  ```pycon
  >>> cost_fn = lambda weights: qml.math.cov_matrix(circuit(weights), obs_list)[0, 1]
  >>> qml.grad(cost_fn)(weights)[0]
  array([[[ 4.94240914e-17, -2.33786398e-01, -1.54193959e-01],
          [-3.05414996e-17,  8.40072236e-04,  5.57884080e-04],
          [ 3.01859411e-17,  8.60411436e-03,  6.15745204e-04]],

         [[ 6.80309533e-04, -1.23162742e-03,  1.08729813e-03],
          [-1.53863193e-01, -1.38700657e-02, -1.36243323e-01],
          [-1.54665054e-01, -1.89018172e-02, -1.56415558e-01]]])
  ```

* A new  `qml.draw` function is available, allowing QNodes to be easily
  drawn without execution by providing example input.
  [(#962)](https://github.com/PennyLaneAI/pennylane/pull/962)

  ```python
  @qml.qnode(dev)
  def circuit(a, w):
      qml.Hadamard(0)
      qml.CRX(a, wires=[0, 1])
      qml.Rot(*w, wires=[1])
      qml.CRX(-a, wires=[0, 1])
      return qml.expval(qml.PauliZ(0) @ qml.PauliZ(1))
  ```

  The QNode circuit structure may depend on the input arguments;
  this is taken into account by passing example QNode arguments
  to the `qml.draw()` drawing function:

  ```pycon
  >>> drawer = qml.draw(circuit)
  >>> result = drawer(a=2.3, w=[1.2, 3.2, 0.7])
  >>> print(result)
  0: ──H──╭C────────────────────────────╭C─────────╭┤ ⟨Z ⊗ Z⟩
  1: ─────╰RX(2.3)──Rot(1.2, 3.2, 0.7)──╰RX(-2.3)──╰┤ ⟨Z ⊗ Z⟩
  ```

<h4>A faster, leaner, and more flexible core</h4>

* The new core of PennyLane, rewritten from the ground up and developed over the last few release
  cycles, has achieved feature parity and has been made the new default in PennyLane v0.14. The old
  core has been marked as deprecated, and will be removed in an upcoming release.
  [(#1046)](https://github.com/PennyLaneAI/pennylane/pull/1046)
  [(#1040)](https://github.com/PennyLaneAI/pennylane/pull/1040)
  [(#1034)](https://github.com/PennyLaneAI/pennylane/pull/1034)
  [(#1035)](https://github.com/PennyLaneAI/pennylane/pull/1035)
  [(#1027)](https://github.com/PennyLaneAI/pennylane/pull/1027)
  [(#1026)](https://github.com/PennyLaneAI/pennylane/pull/1026)
  [(#1021)](https://github.com/PennyLaneAI/pennylane/pull/1021)
  [(#1054)](https://github.com/PennyLaneAI/pennylane/pull/1054)
  [(#1049)](https://github.com/PennyLaneAI/pennylane/pull/1049)

  While high-level PennyLane code and tutorials remain unchanged, the new core
  provides several advantages and improvements:

  - **Faster and more optimized**: The new core provides various performance optimizations, reducing
    pre- and post-processing overhead, and reduces the number of quantum evaluations in certain
    cases.

  - **Support for in-QNode classical processing**: this allows for differentiable classical
    processing within the QNode.

    ```python
    dev = qml.device("default.qubit", wires=1)

    @qml.qnode(dev, interface="tf")
    def circuit(p):
        qml.RX(tf.sin(p[0])**2 + p[1], wires=0)
        return qml.expval(qml.PauliZ(0))
    ```

    The classical processing functions used within the QNode must match
    the QNode interface. Here, we use TensorFlow:

    ```pycon
    >>> params = tf.Variable([0.5, 0.1], dtype=tf.float64)
    >>> with tf.GradientTape() as tape:
    ...     res = circuit(params)
    >>> grad = tape.gradient(res, params)
    >>> print(res)
    tf.Tensor(0.9460913127754935, shape=(), dtype=float64)
    >>> print(grad)
    tf.Tensor([-0.27255248 -0.32390003], shape=(2,), dtype=float64)
    ```

    As a result of this change, quantum decompositions that require classical processing
    are fully supported and end-to-end differentiable in tape mode.

  - **No more Variable wrapping**: QNode arguments no longer become `Variable`
    objects within the QNode.

    ```python
    dev = qml.device("default.qubit", wires=1)

    @qml.qnode(dev)
    def circuit(x):
        print("Parameter value:", x)
        qml.RX(x, wires=0)
        return qml.expval(qml.PauliZ(0))
    ```

    Internal QNode parameters can be easily inspected, printed, and manipulated:

    ```pycon
    >>> circuit(0.5)
    Parameter value: 0.5
    tensor(0.87758256, requires_grad=True)
    ```

  - **Less restrictive QNode signatures**: There is no longer any restriction on the QNode signature; the QNode can be
    defined and called following the same rules as standard Python functions.

    For example, the following QNode uses positional, named, and variable
    keyword arguments:

    ```python
    x = torch.tensor(0.1, requires_grad=True)
    y = torch.tensor([0.2, 0.3], requires_grad=True)
    z = torch.tensor(0.4, requires_grad=True)

    @qml.qnode(dev, interface="torch")
    def circuit(p1, p2=y, **kwargs):
        qml.RX(p1, wires=0)
        qml.RY(p2[0] * p2[1], wires=0)
        qml.RX(kwargs["p3"], wires=0)
        return qml.var(qml.PauliZ(0))
    ```

    When we call the QNode, we may pass the arguments by name
    even if defined positionally; any argument not provided will
    use the default value.

    ```pycon
    >>> res = circuit(p1=x, p3=z)
    >>> print(res)
    tensor(0.2327, dtype=torch.float64, grad_fn=<SelectBackward>)
    >>> res.backward()
    >>> print(x.grad, y.grad, z.grad)
    tensor(0.8396) tensor([0.0289, 0.0193]) tensor(0.8387)
    ```

    This extends to the `qnn` module, where `KerasLayer` and `TorchLayer` modules
    can be created from QNodes with unrestricted signatures.

  - **Smarter measurements:** QNodes can now measure wires more than once, as
    long as all observables are commuting:

    ```python
    @qml.qnode(dev)
    def circuit(x):
        qml.RX(x, wires=0)
        return [
            qml.expval(qml.PauliZ(0)),
            qml.expval(qml.PauliZ(0) @ qml.PauliZ(1))
        ]
    ```

    Further, the `qml.ExpvalCost()` function allows for optimizing
    measurements to reduce the number of quantum evaluations required.

  With the new PennyLane core, there are a few small breaking changes, detailed
  below in the 'Breaking Changes' section.

<h3>Improvements</h3>

* The built-in PennyLane optimizers allow more flexible cost functions. The cost function passed to most optimizers
  may accept any combination of trainable arguments, non-trainable arguments, and keyword arguments.
  [(#959)](https://github.com/PennyLaneAI/pennylane/pull/959)
  [(#1053)](https://github.com/PennyLaneAI/pennylane/pull/1053)

  The full changes apply to:

  * `AdagradOptimizer`
  * `AdamOptimizer`
  * `GradientDescentOptimizer`
  * `MomentumOptimizer`
  * `NesterovMomentumOptimizer`
  * `RMSPropOptimizer`
  * `RotosolveOptimizer`

  The `requires_grad=False` property must mark any non-trainable constant argument.
  The `RotoselectOptimizer` allows passing only keyword arguments.

  Example use:

  ```python
  def cost(x, y, data, scale=1.0):
      return scale * (x[0]-data)**2 + scale * (y-data)**2

  x = np.array([1.], requires_grad=True)
  y = np.array([1.0])
  data = np.array([2.], requires_grad=False)

  opt = qml.GradientDescentOptimizer()

  # the optimizer step and step_and_cost methods can
  # now update multiple parameters at once
  x_new, y_new, data = opt.step(cost, x, y, data, scale=0.5)
  (x_new, y_new, data), value = opt.step_and_cost(cost, x, y, data, scale=0.5)

  # list and tuple unpacking is also supported
  params = (x, y, data)
  params = opt.step(cost, *params)
  ```

* The circuit drawer has been updated to support the inclusion of unused or inactive
  wires, by passing the `show_all_wires` argument.
  [(#1033)](https://github.com/PennyLaneAI/pennylane/pull/1033)

  ```python
  dev = qml.device('default.qubit', wires=[-1, "a", "q2", 0])

  @qml.qnode(dev)
  def circuit():
      qml.Hadamard(wires=-1)
      qml.CNOT(wires=[-1, "q2"])
      return qml.expval(qml.PauliX(wires="q2"))
  ```

  ```pycon
  >>> print(qml.draw(circuit, show_all_wires=True)())
  >>>
   -1: ──H──╭C──┤
    a: ─────│───┤
   q2: ─────╰X──┤ ⟨X⟩
    0: ─────────┤
  ```

* The logic for choosing the 'best' differentiation method has been altered
  to improve performance.
  [(#1008)](https://github.com/PennyLaneAI/pennylane/pull/1008)

  - If the device provides its own gradient, this is now the preferred
    differentiation method.

  - If a device provides additional interface-specific versions that natively support classical
    backpropagation, this is now preferred over the parameter-shift rule.

    Devices define additional interface-specific devices via their `capabilities()` dictionary. For
    example, `default.qubit` supports supplementary devices for TensorFlow, Autograd, and JAX:

    ```python
    {
      "passthru_devices": {
          "tf": "default.qubit.tf",
          "autograd": "default.qubit.autograd",
          "jax": "default.qubit.jax",
      },
    }
    ```

  As a result of this change, if the QNode `diff_method` is not explicitly provided,
  it is possible that the QNode will run on a *supplementary device* of the device that was
  specifically provided:

  ```python
  dev = qml.device("default.qubit", wires=2)
  qml.QNode(dev) # will default to backprop on default.qubit.autograd
  qml.QNode(dev, interface="tf") # will default to backprop on default.qubit.tf
  qml.QNode(dev, interface="jax") # will default to backprop on default.qubit.jax
  ```

* The `default.qubit` device has been updated so that internally it applies operations in a more
  functional style, i.e., by accepting an input state and returning an evolved state.
  [(#1025)](https://github.com/PennyLaneAI/pennylane/pull/1025)

* A new test series, `pennylane/devices/tests/test_compare_default_qubit.py`, has been added, allowing to test if
  a chosen device gives the same result as `default.qubit`.
  [(#897)](https://github.com/PennyLaneAI/pennylane/pull/897)

  Three tests are added:

  - `test_hermitian_expectation`,
  - `test_pauliz_expectation_analytic`, and
  - `test_random_circuit`.

* Adds the following agnostic tensor manipulation functions to the `qml.math` module: `abs`,
  `angle`, `arcsin`, `concatenate`, `dot`, `squeeze`, `sqrt`, `sum`, `take`, `where`. These functions are
  required to fully support end-to-end differentiable Mottonen and Amplitude embedding.
  [(#922)](https://github.com/PennyLaneAI/pennylane/pull/922)
  [(#1011)](https://github.com/PennyLaneAI/pennylane/pull/1011)

* The `qml.math` module now supports JAX.
  [(#985)](https://github.com/XanaduAI/software-docs/pull/274)

* Several improvements have been made to the `Wires` class to reduce overhead and simplify the logic
  of how wire labels are interpreted:
  [(#1019)](https://github.com/PennyLaneAI/pennylane/pull/1019)
  [(#1010)](https://github.com/PennyLaneAI/pennylane/pull/1010)
  [(#1005)](https://github.com/PennyLaneAI/pennylane/pull/1005)
  [(#983)](https://github.com/PennyLaneAI/pennylane/pull/983)
  [(#967)](https://github.com/PennyLaneAI/pennylane/pull/967)

  - If the input `wires` to a wires class instantiation `Wires(wires)` can be iterated over,
    its elements are interpreted as wire labels. Otherwise, `wires` is interpreted as a single wire label.
    The only exception to this are strings, which are always interpreted as a single
    wire label, so users can address wires with labels such as `"ancilla"`.

  - Any type can now be a wire label as long as it is hashable. The hash is used to establish
    the uniqueness of two labels.

  - Indexing wires objects now returns a label, instead of a new `Wires` object. For example:

    ```pycon
    >>> w = Wires([0, 1, 2])
    >>> w[1]
    >>> 1
    ```

  - The check for uniqueness of wires moved from `Wires` instantiation to
    the `qml.wires._process` function in order to reduce overhead from repeated
    creation of `Wires` instances.

  - Calls to the `Wires` class are substantially reduced, for example by avoiding to call
    Wires on Wires instances on `Operation` instantiation, and by using labels instead of
    `Wires` objects inside the default qubit device.

* Adds the `PauliRot` generator to the `qml.operation` module. This
  generator is required to construct the metric tensor.
  [(#963)](https://github.com/PennyLaneAI/pennylane/pull/963)

* The templates are modified to make use of the new `qml.math` module, for framework-agnostic
  tensor manipulation. This allows the template library to be differentiable
  in backpropagation mode (`diff_method="backprop"`).
  [(#873)](https://github.com/PennyLaneAI/pennylane/pull/873)

* The circuit drawer now allows for the wire order to be (optionally) modified:
  [(#992)](https://github.com/PennyLaneAI/pennylane/pull/992)

  ```pycon
  >>> dev = qml.device('default.qubit', wires=["a", -1, "q2"])
  >>> @qml.qnode(dev)
  ... def circuit():
  ...     qml.Hadamard(wires=-1)
  ...     qml.CNOT(wires=["a", "q2"])
  ...     qml.RX(0.2, wires="a")
  ...     return qml.expval(qml.PauliX(wires="q2"))
  ```

  Printing with default wire order of the device:

  ```pycon
  >>> print(circuit.draw())
    a: ─────╭C──RX(0.2)──┤
   -1: ──H──│────────────┤
   q2: ─────╰X───────────┤ ⟨X⟩
  ```

  Changing the wire order:

  ```pycon
  >>> print(circuit.draw(wire_order=["q2", "a", -1]))
   q2: ──╭X───────────┤ ⟨X⟩
    a: ──╰C──RX(0.2)──┤
   -1: ───H───────────┤
  ```

<h3>Breaking changes</h3>

* QNodes using the new PennyLane core will no longer accept ragged arrays as inputs.

* When using the new PennyLane core and the Autograd interface, non-differentiable data passed
  as a QNode argument or a gate must have the `requires_grad` property set to `False`:

  ```python
  @qml.qnode(dev)
  def circuit(weights, data):
      basis_state = np.array([1, 0, 1, 1], requires_grad=False)
      qml.BasisState(basis_state, wires=[0, 1, 2, 3])
      qml.templates.AmplitudeEmbedding(data, wires=[0, 1, 2, 3])
      qml.templates.BasicEntanglerLayers(weights, wires=[0, 1, 2, 3])
      return qml.probs(wires=0)

  data = np.array(data, requires_grad=False)
  weights = np.array(weights, requires_grad=True)
  circuit(weights, data)
  ```

<h3>Bug fixes</h3>

* Fixes an issue where if the constituent observables of a tensor product do not exist in the queue,
  an error is raised. With this fix, they are first queued before annotation occurs.
  [(#1038)](https://github.com/PennyLaneAI/pennylane/pull/1038)

* Fixes an issue with tape expansions where information about sampling
  (specifically the `is_sampled` tape attribute) was not preserved.
  [(#1027)](https://github.com/PennyLaneAI/pennylane/pull/1027)

* Tape expansion was not properly taking into devices that supported inverse operations,
  causing inverse operations to be unnecessarily decomposed. The QNode tape expansion logic, as well
  as the `Operation.expand()` method, has been modified to fix this.
  [(#956)](https://github.com/PennyLaneAI/pennylane/pull/956)

* Fixes an issue where the Autograd interface was not unwrapping non-differentiable
  PennyLane tensors, which can cause issues on some devices.
  [(#941)](https://github.com/PennyLaneAI/pennylane/pull/941)

* `qml.vqe.Hamiltonian` prints any observable with any number of strings.
  [(#987)](https://github.com/PennyLaneAI/pennylane/pull/987)

* Fixes a bug where parameter-shift differentiation would fail if the QNode
  contained a single probability output.
  [(#1007)](https://github.com/PennyLaneAI/pennylane/pull/1007)

* Fixes an issue when using trainable parameters that are lists/arrays with `tape.vjp`.
  [(#1042)](https://github.com/PennyLaneAI/pennylane/pull/1042)

* The `TensorN` observable is updated to support being copied without any parameters or wires passed.
  [(#1047)](https://github.com/PennyLaneAI/pennylane/pull/1047)

* Fixed deprecation warning when importing `Sequence` from `collections` instead of `collections.abc` in `vqe/vqe.py`.
  [(#1051)](https://github.com/PennyLaneAI/pennylane/pull/1051)

<h3>Contributors</h3>

This release contains contributions from (in alphabetical order):

Juan Miguel Arrazola, Thomas Bromley, Olivia Di Matteo, Theodor Isacsson, Josh Izaac, Christina Lee,
Alejandro Montanez, Steven Oud, Chase Roberts, Sankalp Sanand, Maria Schuld, Antal
Száva, David Wierichs, Jiahao Yao.

# Release 0.13.0

<h3>New features since last release</h3>

<h4>Automatically optimize the number of measurements</h4>

* QNodes in tape mode now support returning observables on the same wire whenever the observables are
  qubit-wise commuting Pauli words. Qubit-wise commuting observables can be evaluated with a
  *single* device run as they are diagonal in the same basis, via a shared set of single-qubit rotations.
  [(#882)](https://github.com/PennyLaneAI/pennylane/pull/882)

  The following example shows a single QNode returning the expectation values of
  the qubit-wise commuting Pauli words `XX` and `XI`:

  ```python
  qml.enable_tape()

  @qml.qnode(dev)
  def f(x):
      qml.Hadamard(wires=0)
      qml.Hadamard(wires=1)
      qml.CRot(0.1, 0.2, 0.3, wires=[1, 0])
      qml.RZ(x, wires=1)
      return qml.expval(qml.PauliX(0) @ qml.PauliX(1)), qml.expval(qml.PauliX(0))
  ```

  ```pycon
  >>> f(0.4)
  tensor([0.89431013, 0.9510565 ], requires_grad=True)
  ```

* The `ExpvalCost` class (previously `VQECost`) now provides observable optimization using the
  `optimize` argument, resulting in potentially fewer device executions.
  [(#902)](https://github.com/PennyLaneAI/pennylane/pull/902)

  This is achieved by separating the observables composing the Hamiltonian into qubit-wise
  commuting groups and evaluating those groups on a single QNode using functionality from the
  `qml.grouping` module:

  ```python
  qml.enable_tape()
  commuting_obs = [qml.PauliX(0), qml.PauliX(0) @ qml.PauliZ(1)]
  H = qml.vqe.Hamiltonian([1, 1], commuting_obs)

  dev = qml.device("default.qubit", wires=2)
  ansatz = qml.templates.StronglyEntanglingLayers

  cost_opt = qml.ExpvalCost(ansatz, H, dev, optimize=True)
  cost_no_opt = qml.ExpvalCost(ansatz, H, dev, optimize=False)

  params = qml.init.strong_ent_layers_uniform(3, 2)
  ```

  Grouping these commuting observables leads to fewer device executions:

  ```pycon
  >>> cost_opt(params)
  >>> ex_opt = dev.num_executions
  >>> cost_no_opt(params)
  >>> ex_no_opt = dev.num_executions - ex_opt
  >>> print("Number of executions:", ex_no_opt)
  Number of executions: 2
  >>> print("Number of executions (optimized):", ex_opt)
  Number of executions (optimized): 1
  ```

<h4>New quantum gradient features</h4>

* Compute the analytic gradient of quantum circuits in parallel on supported devices.
  [(#840)](https://github.com/PennyLaneAI/pennylane/pull/840)

  This release introduces support for batch execution of circuits, via a new device API method
  `Device.batch_execute()`. Devices that implement this new API support submitting a batch of
  circuits for *parallel* evaluation simultaneously, which can significantly reduce the computation time.

  Furthermore, if using tape mode and a compatible device, gradient computations will
  automatically make use of the new batch API---providing a speedup during optimization.

* Gradient recipes are now much more powerful, allowing for operations to define their gradient
  via an arbitrary linear combination of circuit evaluations.
  [(#909)](https://github.com/PennyLaneAI/pennylane/pull/909)
  [(#915)](https://github.com/PennyLaneAI/pennylane/pull/915)

  With this change, gradient recipes can now be of the form
  :math:`\frac{\partial}{\partial\phi_k}f(\phi_k) = \sum_{i} c_i f(a_i \phi_k + s_i )`,
  and are no longer restricted to two-term shifts with identical (but opposite in sign) shift values.

  As a result, PennyLane now supports native analytic quantum gradients for the
  controlled rotation operations `CRX`, `CRY`, `CRZ`, and `CRot`. This allows for parameter-shift
  analytic gradients on hardware, without decomposition.

  Note that this is a breaking change for developers; please see the *Breaking Changes* section
  for more details.

* The `qnn.KerasLayer` class now supports differentiating the QNode through classical
  backpropagation in tape mode.
  [(#869)](https://github.com/PennyLaneAI/pennylane/pull/869)

  ```python
  qml.enable_tape()

  dev = qml.device("default.qubit.tf", wires=2)

  @qml.qnode(dev, interface="tf", diff_method="backprop")
  def f(inputs, weights):
      qml.templates.AngleEmbedding(inputs, wires=range(2))
      qml.templates.StronglyEntanglingLayers(weights, wires=range(2))
      return [qml.expval(qml.PauliZ(i)) for i in range(2)]

  weight_shapes = {"weights": (3, 2, 3)}

  qlayer = qml.qnn.KerasLayer(f, weight_shapes, output_dim=2)

  inputs = tf.constant(np.random.random((4, 2)), dtype=tf.float32)

  with tf.GradientTape() as tape:
      out = qlayer(inputs)

  tape.jacobian(out, qlayer.trainable_weights)
  ```

<h4>New operations, templates, and measurements</h4>

* Adds the `qml.density_matrix` QNode return with partial trace capabilities.
  [(#878)](https://github.com/PennyLaneAI/pennylane/pull/878)

  The density matrix over the provided wires is returned, with all other subsystems traced out.
  `qml.density_matrix` currently works for both the `default.qubit` and `default.mixed` devices.

  ```python
  qml.enable_tape()
  dev = qml.device("default.qubit", wires=2)

  def circuit(x):
      qml.PauliY(wires=0)
      qml.Hadamard(wires=1)
      return qml.density_matrix(wires=[1])  # wire 0 is traced out
  ```

* Adds the square-root X gate `SX`. [(#871)](https://github.com/PennyLaneAI/pennylane/pull/871)

  ```python
  dev = qml.device("default.qubit", wires=1)

  @qml.qnode(dev)
  def circuit():
      qml.SX(wires=[0])
      return qml.expval(qml.PauliZ(wires=[0]))
  ```

* Two new hardware-efficient particle-conserving templates have been implemented
  to perform VQE-based quantum chemistry simulations. The new templates apply
  several layers of the particle-conserving entanglers proposed in Figs. 2a and 2b
  of Barkoutsos *et al*., [arXiv:1805.04340](https://arxiv.org/abs/1805.04340)
  [(#875)](https://github.com/PennyLaneAI/pennylane/pull/875)
  [(#876)](https://github.com/PennyLaneAI/pennylane/pull/876)

<h4>Estimate and track resources</h4>

* The `QuantumTape` class now contains basic resource estimation functionality. The method
  `tape.get_resources()` returns a dictionary with a list of the constituent operations and the
  number of times they appear in the circuit. Similarly, `tape.get_depth()` computes the circuit depth.
  [(#862)](https://github.com/PennyLaneAI/pennylane/pull/862)

  ```pycon
  >>> with qml.tape.QuantumTape() as tape:
  ...    qml.Hadamard(wires=0)
  ...    qml.RZ(0.26, wires=1)
  ...    qml.CNOT(wires=[1, 0])
  ...    qml.Rot(1.8, -2.7, 0.2, wires=0)
  ...    qml.Hadamard(wires=1)
  ...    qml.CNOT(wires=[0, 1])
  ...    qml.expval(qml.PauliZ(0) @ qml.PauliZ(1))
  >>> tape.get_resources()
  {'Hadamard': 2, 'RZ': 1, 'CNOT': 2, 'Rot': 1}
  >>> tape.get_depth()
  4
  ```

* The number of device executions over a QNode's lifetime can now be returned using `num_executions`.
  [(#853)](https://github.com/PennyLaneAI/pennylane/pull/853)

  ```pycon
  >>> dev = qml.device("default.qubit", wires=2)
  >>> @qml.qnode(dev)
  ... def circuit(x, y):
  ...    qml.RX(x, wires=[0])
  ...    qml.RY(y, wires=[1])
  ...    qml.CNOT(wires=[0, 1])
  ...    return qml.expval(qml.PauliZ(0) @ qml.PauliX(1))
  >>> for _ in range(10):
  ...    circuit(0.432, 0.12)
  >>> print(dev.num_executions)
  10
  ```

<h3>Improvements</h3>

* Support for tape mode has improved across PennyLane. The following features now work in tape mode:

  - QNode collections [(#863)](https://github.com/PennyLaneAI/pennylane/pull/863)

  - `qnn.ExpvalCost` [(#863)](https://github.com/PennyLaneAI/pennylane/pull/863)
    [(#911)](https://github.com/PennyLaneAI/pennylane/pull/911)

  - `qml.qnn.KerasLayer` [(#869)](https://github.com/PennyLaneAI/pennylane/pull/869)

  - `qml.qnn.TorchLayer` [(#865)](https://github.com/PennyLaneAI/pennylane/pull/865)

  - The `qml.qaoa` module [(#905)](https://github.com/PennyLaneAI/pennylane/pull/905)

* A new function, `qml.refresh_devices()`, has been added, allowing PennyLane to
  rescan installed PennyLane plugins and refresh the device list. In addition, the `qml.device`
  loader will attempt to refresh devices if the required plugin device cannot be found.
  This will result in an improved experience if installing PennyLane and plugins within
  a running Python session (for example, on Google Colab), and avoid the need to
  restart the kernel/runtime.
  [(#907)](https://github.com/PennyLaneAI/pennylane/pull/907)

* When using `grad_fn = qml.grad(cost)` to compute the gradient of a cost function with the Autograd
  interface, the value of the intermediate forward pass is now available via the `grad_fn.forward`
  property
  [(#914)](https://github.com/PennyLaneAI/pennylane/pull/914):

  ```python
  def cost_fn(x, y):
      return 2 * np.sin(x[0]) * np.exp(-x[1]) + x[0] ** 3 + np.cos(y)

  params = np.array([0.1, 0.5], requires_grad=True)
  data = np.array(0.65, requires_grad=False)
  grad_fn = qml.grad(cost_fn)

  grad_fn(params, data)  # perform backprop and evaluate the gradient
  grad_fn.forward  # the cost function value
  ```

* Gradient-based optimizers now have a `step_and_cost` method that returns
  both the next step as well as the objective (cost) function output.
  [(#916)](https://github.com/PennyLaneAI/pennylane/pull/916)

  ```pycon
  >>> opt = qml.GradientDescentOptimizer()
  >>> params, cost = opt.step_and_cost(cost_fn, params)
  ```

* PennyLane provides a new experimental module `qml.proc` which provides framework-agnostic processing
  functions for array and tensor manipulations.
  [(#886)](https://github.com/PennyLaneAI/pennylane/pull/886)

  Given the input tensor-like object, the call is
  dispatched to the corresponding array manipulation framework, allowing for end-to-end
  differentiation to be preserved.

  ```pycon
  >>> x = torch.tensor([1., 2.])
  >>> qml.proc.ones_like(x)
  tensor([1, 1])
  >>> y = tf.Variable([[0], [5]])
  >>> qml.proc.ones_like(y, dtype=np.complex128)
  <tf.Tensor: shape=(2, 1), dtype=complex128, numpy=
  array([[1.+0.j],
         [1.+0.j]])>
  ```

  Note that these functions are experimental, and only a subset of common functionality is
  supported. Furthermore, the names and behaviour of these functions may differ from similar
  functions in common frameworks; please refer to the function docstrings for more details.

* The gradient methods in tape mode now fully separate the quantum and classical processing. Rather
  than returning the evaluated gradients directly, they now return a tuple containing the required
  quantum and classical processing steps.
  [(#840)](https://github.com/PennyLaneAI/pennylane/pull/840)

  ```python
  def gradient_method(idx, param, **options):
      # generate the quantum tapes that must be computed
      # to determine the quantum gradient
      tapes = quantum_gradient_tapes(self)

      def processing_fn(results):
          # perform classical processing on the evaluated tapes
          # returning the evaluated quantum gradient
          return classical_processing(results)

      return tapes, processing_fn
  ```

  The `JacobianTape.jacobian()` method has been similarly modified to accumulate all gradient
  quantum tapes and classical processing functions, evaluate all quantum tapes simultaneously,
  and then apply the post-processing functions to the evaluated tape results.

* The MultiRZ gate now has a defined generator, allowing it to be used in quantum natural gradient
  optimization.
  [(#912)](https://github.com/PennyLaneAI/pennylane/pull/912)

* The CRot gate now has a `decomposition` method, which breaks the gate down into rotations
  and CNOT gates. This allows `CRot` to be used on devices that do not natively support it.
  [(#908)](https://github.com/PennyLaneAI/pennylane/pull/908)

* The classical processing in the `MottonenStatePreparation` template has been largely
  rewritten to use dense matrices and tensor manipulations wherever possible.
  This is in preparation to support differentiation through the template in the future.
  [(#864)](https://github.com/PennyLaneAI/pennylane/pull/864)

* Device-based caching has replaced QNode caching. Caching is now accessed by passing a
  `cache` argument to the device.
  [(#851)](https://github.com/PennyLaneAI/pennylane/pull/851)

  The `cache` argument should be an integer specifying the size of the cache. For example, a
  cache of size 10 is created using:

  ```pycon
  >>> dev = qml.device("default.qubit", wires=2, cache=10)
  ```

* The `Operation`, `Tensor`, and `MeasurementProcess` classes now have the `__copy__` special method
  defined.
  [(#840)](https://github.com/PennyLaneAI/pennylane/pull/840)

  This allows us to ensure that, when a shallow copy is performed of an operation, the
  mutable list storing the operation parameters is *also* shallow copied. Both the old operation and
  the copied operation will continue to share the same parameter data,
  ```pycon
  >>> import copy
  >>> op = qml.RX(0.2, wires=0)
  >>> op2 = copy.copy(op)
  >>> op.data[0] is op2.data[0]
  True
  ```

  however the *list container* is not a reference:

  ```pycon
  >>> op.data is op2.data
  False
  ```

  This allows the parameters of the copied operation to be modified, without mutating
  the parameters of the original operation.

* The `QuantumTape.copy` method has been tweaked so that
  [(#840)](https://github.com/PennyLaneAI/pennylane/pull/840):

  - Optionally, the tape's operations are shallow copied in addition to the tape by passing the
    `copy_operations=True` boolean flag. This allows the copied tape's parameters to be mutated
    without affecting the original tape's parameters. (Note: the two tapes will share parameter data
    *until* one of the tapes has their parameter list modified.)

  - Copied tapes can be cast to another `QuantumTape` subclass by passing the `tape_cls` keyword
    argument.

<h3>Breaking changes</h3>

* Updated how parameter-shift gradient recipes are defined for operations, allowing for
  gradient recipes that are specified as an arbitrary number of terms.
  [(#909)](https://github.com/PennyLaneAI/pennylane/pull/909)

  Previously, `Operation.grad_recipe` was restricted to two-term parameter-shift formulas.
  With this change, the gradient recipe now contains elements of the form
  :math:`[c_i, a_i, s_i]`, resulting in a gradient recipe of
  :math:`\frac{\partial}{\partial\phi_k}f(\phi_k) = \sum_{i} c_i f(a_i \phi_k + s_i )`.

  As this is a breaking change, all custom operations with defined gradient recipes must be
  updated to continue working with PennyLane 0.13. Note though that if `grad_recipe = None`, the
  default gradient recipe remains unchanged, and corresponds to the two terms :math:`[c_0, a_0, s_0]=[1/2, 1, \pi/2]`
  and :math:`[c_1, a_1, s_1]=[-1/2, 1, -\pi/2]` for every parameter.

- The `VQECost` class has been renamed to `ExpvalCost` to reflect its general applicability
  beyond VQE. Use of `VQECost` is still possible but will result in a deprecation warning.
  [(#913)](https://github.com/PennyLaneAI/pennylane/pull/913)

<h3>Bug fixes</h3>

* The `default.qubit.tf` device is updated to handle TensorFlow objects (e.g.,
  `tf.Variable`) as gate parameters correctly when using the `MultiRZ` and
  `CRot` operations.
  [(#921)](https://github.com/PennyLaneAI/pennylane/pull/921)

* PennyLane tensor objects are now unwrapped in BaseQNode when passed as a
  keyword argument to the quantum function.
  [(#903)](https://github.com/PennyLaneAI/pennylane/pull/903)
  [(#893)](https://github.com/PennyLaneAI/pennylane/pull/893)

* The new tape mode now prevents multiple observables from being evaluated on the same wire
  if the observables are not qubit-wise commuting Pauli words.
  [(#882)](https://github.com/PennyLaneAI/pennylane/pull/882)

* Fixes a bug in `default.qubit` whereby inverses of common gates were not being applied
  via efficient gate-specific methods, instead falling back to matrix-vector multiplication.
  The following gates were affected: `PauliX`, `PauliY`, `PauliZ`, `Hadamard`, `SWAP`, `S`,
  `T`, `CNOT`, `CZ`.
  [(#872)](https://github.com/PennyLaneAI/pennylane/pull/872)

* The `PauliRot` operation now gracefully handles single-qubit Paulis, and all-identity Paulis
  [(#860)](https://github.com/PennyLaneAI/pennylane/pull/860).

* Fixes a bug whereby binary Python operators were not properly propagating the `requires_grad`
  attribute to the output tensor.
  [(#889)](https://github.com/PennyLaneAI/pennylane/pull/889)

* Fixes a bug which prevents `TorchLayer` from doing `backward` when CUDA is enabled.
  [(#899)](https://github.com/PennyLaneAI/pennylane/pull/899)

* Fixes a bug where multi-threaded execution of `QNodeCollection` sometimes fails
  because of simultaneous queuing. This is fixed by adding thread locking during queuing.
  [(#910)](https://github.com/PennyLaneAI/pennylane/pull/918)

* Fixes a bug in `QuantumTape.set_parameters()`. The previous implementation assumed
  that the `self.trainable_parms` set would always be iterated over in increasing integer
  order. However, this is not guaranteed behaviour, and can lead to the incorrect tape parameters
  being set if this is not the case.
  [(#923)](https://github.com/PennyLaneAI/pennylane/pull/923)

* Fixes broken error message if a QNode is instantiated with an unknown exception.
  [(#930)](https://github.com/PennyLaneAI/pennylane/pull/930)

<h3>Contributors</h3>

This release contains contributions from (in alphabetical order):

Juan Miguel Arrazola, Thomas Bromley, Christina Lee, Alain Delgado Gran, Olivia Di Matteo, Anthony
Hayes, Theodor Isacsson, Josh Izaac, Soran Jahangiri, Nathan Killoran, Shumpei Kobayashi, Romain
Moyard, Zeyue Niu, Maria Schuld, Antal Száva.

# Release 0.12.0

<h3>New features since last release</h3>

<h4>New and improved simulators</h4>

* PennyLane now supports a new device, `default.mixed`, designed for
  simulating mixed-state quantum computations. This enables native
  support for implementing noisy channels in a circuit, which generally
  map pure states to mixed states.
  [(#794)](https://github.com/PennyLaneAI/pennylane/pull/794)
  [(#807)](https://github.com/PennyLaneAI/pennylane/pull/807)
  [(#819)](https://github.com/PennyLaneAI/pennylane/pull/819)

  The device can be initialized as
  ```pycon
  >>> dev = qml.device("default.mixed", wires=1)
  ```

  This allows the construction of QNodes that include non-unitary operations,
  such as noisy channels:

  ```pycon
  >>> @qml.qnode(dev)
  ... def circuit(params):
  ...     qml.RX(params[0], wires=0)
  ...     qml.RY(params[1], wires=0)
  ...     qml.AmplitudeDamping(0.5, wires=0)
  ...     return qml.expval(qml.PauliZ(0))
  >>> print(circuit([0.54, 0.12]))
  0.9257702929524184
  >>> print(circuit([0, np.pi]))
  0.0
  ```

<h4>New tools for optimizing measurements</h4>

* The new `grouping` module provides functionality for grouping simultaneously measurable Pauli word
  observables.
  [(#761)](https://github.com/PennyLaneAI/pennylane/pull/761)
  [(#850)](https://github.com/PennyLaneAI/pennylane/pull/850)
  [(#852)](https://github.com/PennyLaneAI/pennylane/pull/852)

  - The `optimize_measurements` function will take as input a list of Pauli word observables and
    their corresponding coefficients (if any), and will return the partitioned Pauli terms
    diagonalized in the measurement basis and the corresponding diagonalizing circuits.

    ```python
    from pennylane.grouping import optimize_measurements
    h, nr_qubits = qml.qchem.molecular_hamiltonian("h2", "h2.xyz")
    rotations, grouped_ops, grouped_coeffs = optimize_measurements(h.ops, h.coeffs, grouping="qwc")
    ```

    The diagonalizing circuits of `rotations` correspond to the diagonalized Pauli word groupings of
    `grouped_ops`.

  - Pauli word partitioning utilities are performed by the `PauliGroupingStrategy`
    class. An input list of Pauli words can be partitioned into mutually commuting,
    qubit-wise-commuting, or anticommuting groupings.

    For example, partitioning Pauli words into anticommutative groupings by the Recursive Largest
    First (RLF) graph colouring heuristic:

    ```python
    from pennylane import PauliX, PauliY, PauliZ, Identity
    from pennylane.grouping import group_observables
    pauli_words = [
        Identity('a') @ Identity('b'),
        Identity('a') @ PauliX('b'),
        Identity('a') @ PauliY('b'),
        PauliZ('a') @ PauliX('b'),
        PauliZ('a') @ PauliY('b'),
        PauliZ('a') @ PauliZ('b')
    ]
    groupings = group_observables(pauli_words, grouping_type='anticommuting', method='rlf')
    ```

  - Various utility functions are included for obtaining and manipulating Pauli
    words in the binary symplectic vector space representation.

    For instance, two Pauli words may be converted to their binary vector representation:

    ```pycon
    >>> from pennylane.grouping import pauli_to_binary
    >>> from pennylane.wires import Wires
    >>> wire_map = {Wires('a'): 0, Wires('b'): 1}
    >>> pauli_vec_1 = pauli_to_binary(qml.PauliX('a') @ qml.PauliY('b'))
    >>> pauli_vec_2 = pauli_to_binary(qml.PauliZ('a') @ qml.PauliZ('b'))
    >>> pauli_vec_1
    [1. 1. 0. 1.]
    >>> pauli_vec_2
    [0. 0. 1. 1.]
    ```

    Their product up to a phase may be computed by taking the sum of their binary vector
    representations, and returned in the operator representation.

    ```pycon
    >>> from pennylane.grouping import binary_to_pauli
    >>> binary_to_pauli((pauli_vec_1 + pauli_vec_2) % 2, wire_map)
    Tensor product ['PauliY', 'PauliX']: 0 params, wires ['a', 'b']
    ```

    For more details on the grouping module, see the
    [grouping module documentation](https://pennylane.readthedocs.io/en/stable/code/qml_grouping.html)


<h4>Returning the quantum state from simulators</h4>

* The quantum state of a QNode can now be returned using the `qml.state()` return function.
  [(#818)](https://github.com/XanaduAI/pennylane/pull/818)

  ```python
  import pennylane as qml

  dev = qml.device("default.qubit", wires=3)
  qml.enable_tape()

  @qml.qnode(dev)
  def qfunc(x, y):
      qml.RZ(x, wires=0)
      qml.CNOT(wires=[0, 1])
      qml.RY(y, wires=1)
      qml.CNOT(wires=[0, 2])
      return qml.state()

  >>> qfunc(0.56, 0.1)
  array([0.95985437-0.27601028j, 0.        +0.j        ,
         0.04803275-0.01381203j, 0.        +0.j        ,
         0.        +0.j        , 0.        +0.j        ,
         0.        +0.j        , 0.        +0.j        ])
  ```

  Differentiating the state is currently available when using the
  classical backpropagation differentiation method (`diff_method="backprop"`) with a compatible device,
  and when using the new tape mode.

<h4>New operations and channels</h4>

* PennyLane now includes standard channels such as the Amplitude-damping,
  Phase-damping, and Depolarizing channels, as well as the ability
  to make custom qubit channels.
  [(#760)](https://github.com/PennyLaneAI/pennylane/pull/760)
  [(#766)](https://github.com/PennyLaneAI/pennylane/pull/766)
  [(#778)](https://github.com/PennyLaneAI/pennylane/pull/778)

* The controlled-Y operation is now available via `qml.CY`. For devices that do
  not natively support the controlled-Y operation, it will be decomposed
  into `qml.RY`, `qml.CNOT`, and `qml.S` operations.
  [(#806)](https://github.com/PennyLaneAI/pennylane/pull/806)

<h4>Preview the next-generation PennyLane QNode</h4>

* The new PennyLane `tape` module provides a re-formulated QNode class, rewritten from the ground-up,
  that uses a new `QuantumTape` object to represent the QNode's quantum circuit. Tape mode
  provides several advantages over the standard PennyLane QNode.
  [(#785)](https://github.com/PennyLaneAI/pennylane/pull/785)
  [(#792)](https://github.com/PennyLaneAI/pennylane/pull/792)
  [(#796)](https://github.com/PennyLaneAI/pennylane/pull/796)
  [(#800)](https://github.com/PennyLaneAI/pennylane/pull/800)
  [(#803)](https://github.com/PennyLaneAI/pennylane/pull/803)
  [(#804)](https://github.com/PennyLaneAI/pennylane/pull/804)
  [(#805)](https://github.com/PennyLaneAI/pennylane/pull/805)
  [(#808)](https://github.com/PennyLaneAI/pennylane/pull/808)
  [(#810)](https://github.com/PennyLaneAI/pennylane/pull/810)
  [(#811)](https://github.com/PennyLaneAI/pennylane/pull/811)
  [(#815)](https://github.com/PennyLaneAI/pennylane/pull/815)
  [(#820)](https://github.com/PennyLaneAI/pennylane/pull/820)
  [(#823)](https://github.com/PennyLaneAI/pennylane/pull/823)
  [(#824)](https://github.com/PennyLaneAI/pennylane/pull/824)
  [(#829)](https://github.com/PennyLaneAI/pennylane/pull/829)

  - Support for in-QNode classical processing: Tape mode allows for differentiable classical
    processing within the QNode.

  - No more Variable wrapping: In tape mode, QNode arguments no longer become `Variable`
    objects within the QNode.

  - Less restrictive QNode signatures: There is no longer any restriction on the QNode signature;
    the QNode can be defined and called following the same rules as standard Python functions.

  - Unifying all QNodes: The tape-mode QNode merges all QNodes (including the
    `JacobianQNode` and the `PassthruQNode`) into a single unified QNode, with
    identical behaviour regardless of the differentiation type.

  - Optimizations: Tape mode provides various performance optimizations, reducing pre- and
    post-processing overhead, and reduces the number of quantum evaluations in certain cases.

  Note that tape mode is **experimental**, and does not currently have feature-parity with the
  existing QNode. [Feedback and bug reports](https://github.com/PennyLaneAI/pennylane/issues) are
  encouraged and will help improve the new tape mode.

  Tape mode can be enabled globally via the `qml.enable_tape` function, without changing your
  PennyLane code:

  ```python
  qml.enable_tape()
  dev = qml.device("default.qubit", wires=1)

  @qml.qnode(dev, interface="tf")
  def circuit(p):
      print("Parameter value:", p)
      qml.RX(tf.sin(p[0])**2 + p[1], wires=0)
      return qml.expval(qml.PauliZ(0))
  ```

  For more details, please see the [tape mode
  documentation](https://pennylane.readthedocs.io/en/stable/code/qml_tape.html).

<h3>Improvements</h3>

* QNode caching has been introduced, allowing the QNode to keep track of the results of previous
  device executions and reuse those results in subsequent calls.
  Note that QNode caching is only supported in the new and experimental tape-mode.
  [(#817)](https://github.com/PennyLaneAI/pennylane/pull/817)

  Caching is available by passing a `caching` argument to the QNode:

  ```python
  dev = qml.device("default.qubit", wires=2)
  qml.enable_tape()

  @qml.qnode(dev, caching=10)  # cache up to 10 evaluations
  def qfunc(x):
      qml.RX(x, wires=0)
      qml.RX(0.3, wires=1)
      qml.CNOT(wires=[0, 1])
      return qml.expval(qml.PauliZ(1))

  qfunc(0.1)  # first evaluation executes on the device
  qfunc(0.1)  # second evaluation accesses the cached result
  ```

* Sped up the application of certain gates in `default.qubit` by using array/tensor
  manipulation tricks. The following gates are affected: `PauliX`, `PauliY`, `PauliZ`,
  `Hadamard`, `SWAP`, `S`, `T`, `CNOT`, `CZ`.
  [(#772)](https://github.com/PennyLaneAI/pennylane/pull/772)

* The computation of marginal probabilities has been made more efficient for devices
  with a large number of wires, achieving in some cases a 5x speedup.
  [(#799)](https://github.com/PennyLaneAI/pennylane/pull/799)

* Adds arithmetic operations (addition, tensor product,
  subtraction, and scalar multiplication) between `Hamiltonian`,
  `Tensor`, and `Observable` objects, and inline arithmetic
  operations between Hamiltonians and other observables.
  [(#765)](https://github.com/PennyLaneAI/pennylane/pull/765)

  Hamiltonians can now easily be defined as sums of observables:

  ```pycon3
  >>> H = 3 * qml.PauliZ(0) - (qml.PauliX(0) @ qml.PauliX(1)) + qml.Hamiltonian([4], [qml.PauliZ(0)])
  >>> print(H)
  (7.0) [Z0] + (-1.0) [X0 X1]
  ```

* Adds `compare()` method to `Observable` and `Hamiltonian` classes, which allows
  for comparison between observable quantities.
  [(#765)](https://github.com/PennyLaneAI/pennylane/pull/765)

  ```pycon3
  >>> H = qml.Hamiltonian([1], [qml.PauliZ(0)])
  >>> obs = qml.PauliZ(0) @ qml.Identity(1)
  >>> print(H.compare(obs))
  True
  ```

  ```pycon3
  >>> H = qml.Hamiltonian([2], [qml.PauliZ(0)])
  >>> obs = qml.PauliZ(1) @ qml.Identity(0)
  >>> print(H.compare(obs))
  False
  ```

* Adds `simplify()` method to the `Hamiltonian` class.
  [(#765)](https://github.com/PennyLaneAI/pennylane/pull/765)

  ```pycon3
  >>> H = qml.Hamiltonian([1, 2], [qml.PauliZ(0), qml.PauliZ(0) @ qml.Identity(1)])
  >>> H.simplify()
  >>> print(H)
  (3.0) [Z0]
  ```

* Added a new bit-flip mixer to the `qml.qaoa` module.
  [(#774)](https://github.com/PennyLaneAI/pennylane/pull/774)

* Summation of two `Wires` objects is now supported and will return
  a `Wires` object containing the set of all wires defined by the
  terms in the summation.
  [(#812)](https://github.com/PennyLaneAI/pennylane/pull/812)

<h3>Breaking changes</h3>

* The PennyLane NumPy module now returns scalar (zero-dimensional) arrays where
  Python scalars were previously returned.
  [(#820)](https://github.com/PennyLaneAI/pennylane/pull/820)
  [(#833)](https://github.com/PennyLaneAI/pennylane/pull/833)

  For example, this affects array element indexing, and summation:

  ```pycon
  >>> x = np.array([1, 2, 3], requires_grad=False)
  >>> x[0]
  tensor(1, requires_grad=False)
  >>> np.sum(x)
  tensor(6, requires_grad=True)
  ```

  This may require small updates to user code. A convenience method, `np.tensor.unwrap()`,
  has been added to help ease the transition. This converts PennyLane NumPy tensors
  to standard NumPy arrays and Python scalars:

  ```pycon
  >>> x = np.array(1.543, requires_grad=False)
  >>> x.unwrap()
  1.543
  ```

  Note, however, that information regarding array differentiability will be
  lost.

* The device capabilities dictionary has been redesigned, for clarity and robustness. In particular,
  the capabilities dictionary is now inherited from the parent class, various keys have more
  expressive names, and all keys are now defined in the base device class. For more details, please
  [refer to the developer
  documentation](https://pennylane.readthedocs.io/en/stable/development/plugins.html#device-capabilities).
  [(#781)](https://github.com/PennyLaneAI/pennylane/pull/781/files)

<h3>Bug fixes</h3>

* Changed to use lists for storing variable values inside `BaseQNode`
  allowing complex matrices to be passed to `QubitUnitary`.
  [(#773)](https://github.com/PennyLaneAI/pennylane/pull/773)

* Fixed a bug within `default.qubit`, resulting in greater efficiency
  when applying a state vector to all wires on the device.
  [(#849)](https://github.com/PennyLaneAI/pennylane/pull/849)

<h3>Documentation</h3>

* Equations have been added to the `qml.sample` and `qml.probs` docstrings
  to clarify the mathematical foundation of the performed measurements.
  [(#843)](https://github.com/PennyLaneAI/pennylane/pull/843)

<h3>Contributors</h3>

This release contains contributions from (in alphabetical order):

Aroosa Ijaz, Juan Miguel Arrazola, Thomas Bromley, Jack Ceroni, Alain Delgado Gran, Josh Izaac,
Soran Jahangiri, Nathan Killoran, Robert Lang, Cedric Lin, Olivia Di Matteo, Nicolás Quesada, Maria
Schuld, Antal Száva.

# Release 0.11.0

<h3>New features since last release</h3>

<h4>New and improved simulators</h4>

* Added a new device, `default.qubit.autograd`, a pure-state qubit simulator written using Autograd.
  This device supports classical backpropagation (`diff_method="backprop"`); this can
  be faster than the parameter-shift rule for computing quantum gradients
  when the number of parameters to be optimized is large.
  [(#721)](https://github.com/XanaduAI/pennylane/pull/721)

  ```pycon
  >>> dev = qml.device("default.qubit.autograd", wires=1)
  >>> @qml.qnode(dev, diff_method="backprop")
  ... def circuit(x):
  ...     qml.RX(x[1], wires=0)
  ...     qml.Rot(x[0], x[1], x[2], wires=0)
  ...     return qml.expval(qml.PauliZ(0))
  >>> weights = np.array([0.2, 0.5, 0.1])
  >>> grad_fn = qml.grad(circuit)
  >>> print(grad_fn(weights))
  array([-2.25267173e-01, -1.00864546e+00,  6.93889390e-18])
  ```

  See the [device documentation](https://pennylane.readthedocs.io/en/stable/code/api/pennylane.devices.default_qubit_autograd.DefaultQubitAutograd.html) for more details.

* A new experimental C++ state-vector simulator device is now available, `lightning.qubit`. It
  uses the C++ Eigen library to perform fast linear algebra calculations for simulating quantum
  state-vector evolution.

  `lightning.qubit` is currently in beta; it can be installed via `pip`:

  ```console
  $ pip install pennylane-lightning
  ```

  Once installed, it can be used as a PennyLane device:

  ```pycon
  >>> dev = qml.device("lightning.qubit", wires=2)
  ```

  For more details, please see the [lightning qubit documentation](https://pennylane-lightning.readthedocs.io).

<h4>New algorithms and templates</h4>

* Added built-in QAOA functionality via the new `qml.qaoa` module.
  [(#712)](https://github.com/PennyLaneAI/pennylane/pull/712)
  [(#718)](https://github.com/PennyLaneAI/pennylane/pull/718)
  [(#741)](https://github.com/PennyLaneAI/pennylane/pull/741)
  [(#720)](https://github.com/PennyLaneAI/pennylane/pull/720)

  This includes the following features:

  * New `qml.qaoa.x_mixer` and `qml.qaoa.xy_mixer` functions for defining Pauli-X and XY
    mixer Hamiltonians.

  * MaxCut: The `qml.qaoa.maxcut` function allows easy construction of the cost Hamiltonian
    and recommended mixer Hamiltonian for solving the MaxCut problem for a supplied graph.

  * Layers: `qml.qaoa.cost_layer` and `qml.qaoa.mixer_layer` take cost and mixer
    Hamiltonians, respectively, and apply the corresponding QAOA cost and mixer layers
    to the quantum circuit

  For example, using PennyLane to construct and solve a MaxCut problem with QAOA:

  ```python
  wires = range(3)
  graph = Graph([(0, 1), (1, 2), (2, 0)])
  cost_h, mixer_h = qaoa.maxcut(graph)

  def qaoa_layer(gamma, alpha):
      qaoa.cost_layer(gamma, cost_h)
      qaoa.mixer_layer(alpha, mixer_h)

  def antatz(params, **kwargs):

      for w in wires:
          qml.Hadamard(wires=w)

      # repeat the QAOA layer two times
      qml.layer(qaoa_layer, 2, params[0], params[1])

  dev = qml.device('default.qubit', wires=len(wires))
  cost_function = qml.VQECost(ansatz, cost_h, dev)
  ```

* Added an `ApproxTimeEvolution` template to the PennyLane templates module, which
  can be used to implement Trotterized time-evolution under a Hamiltonian.
  [(#710)](https://github.com/XanaduAI/pennylane/pull/710)

  <img src="https://pennylane.readthedocs.io/en/latest/_static/templates/subroutines/approx_time_evolution.png" width=50%/>

* Added a `qml.layer` template-constructing function, which takes a unitary, and
  repeatedly applies it on a set of wires to a given depth.
  [(#723)](https://github.com/PennyLaneAI/pennylane/pull/723)

  ```python
  def subroutine():
      qml.Hadamard(wires=[0])
      qml.CNOT(wires=[0, 1])
      qml.PauliX(wires=[1])

  dev = qml.device('default.qubit', wires=3)

  @qml.qnode(dev)
  def circuit():
      qml.layer(subroutine, 3)
      return [qml.expval(qml.PauliZ(0)), qml.expval(qml.PauliZ(1))]
  ```

  This creates the following circuit:
  ```pycon
  >>> circuit()
  >>> print(circuit.draw())
  0: ──H──╭C──X──H──╭C──X──H──╭C──X──┤ ⟨Z⟩
  1: ─────╰X────────╰X────────╰X─────┤ ⟨Z⟩
  ```

* Added the `qml.utils.decompose_hamiltonian` function. This function can be used to
  decompose a Hamiltonian into a linear combination of Pauli operators.
  [(#671)](https://github.com/XanaduAI/pennylane/pull/671)

  ```pycon
  >>> A = np.array(
  ... [[-2, -2+1j, -2, -2],
  ... [-2-1j,  0,  0, -1],
  ... [-2,  0, -2, -1],
  ... [-2, -1, -1,  0]])
  >>> coeffs, obs_list = decompose_hamiltonian(A)
  ```

<h4>New device features</h4>

* It is now possible to specify custom wire labels, such as `['anc1', 'anc2', 0, 1, 3]`, where the labels
  can be strings or numbers.
  [(#666)](https://github.com/XanaduAI/pennylane/pull/666)

  Custom wire labels are defined by passing a list to the `wires` argument when creating the device:

  ```pycon
  >>> dev = qml.device("default.qubit", wires=['anc1', 'anc2', 0, 1, 3])
  ```

  Quantum operations should then be invoked with these custom wire labels:

  ``` pycon
  >>> @qml.qnode(dev)
  >>> def circuit():
  ...    qml.Hadamard(wires='anc2')
  ...    qml.CNOT(wires=['anc1', 3])
  ...    ...
  ```

  The existing behaviour, in which the number of wires is specified on device initialization,
  continues to work as usual. This gives a default behaviour where wires are labelled
  by consecutive integers.

  ```pycon
  >>> dev = qml.device("default.qubit", wires=5)
  ```

* An integrated device test suite has been added, which can be used
  to run basic integration tests on core or external devices.
  [(#695)](https://github.com/PennyLaneAI/pennylane/pull/695)
  [(#724)](https://github.com/PennyLaneAI/pennylane/pull/724)
  [(#733)](https://github.com/PennyLaneAI/pennylane/pull/733)

  The test can be invoked against a particular device by calling the `pl-device-test`
  command line program:

  ```console
  $ pl-device-test --device=default.qubit --shots=1234 --analytic=False
  ```

  If the tests are run on external devices, the device and its dependencies must be
  installed locally. For more details, please see the
  [plugin test documentation](http://pennylane.readthedocs.io/en/latest/code/api/pennylane.devices.tests.html).

<h3>Improvements</h3>

* The functions implementing the quantum circuits building the Unitary Coupled-Cluster
  (UCCSD) VQE ansatz have been improved, with a more consistent naming convention and
  improved docstrings.
  [(#748)](https://github.com/PennyLaneAI/pennylane/pull/748)

  The changes include:

  - The terms *1particle-1hole (ph)* and *2particle-2hole (pphh)* excitations
    were replaced with the names *single* and *double* excitations, respectively.

  - The non-differentiable arguments in the `UCCSD` template were renamed accordingly:
    `ph` → `s_wires`, `pphh` → `d_wires`

  - The term *virtual*, previously used to refer the *unoccupied* orbitals, was discarded.

  - The Usage Details sections were updated and improved.

* Added support for TensorFlow 2.3 and PyTorch 1.6.
  [(#725)](https://github.com/PennyLaneAI/pennylane/pull/725)

* Returning probabilities is now supported from photonic QNodes.
  As with qubit QNodes, photonic QNodes returning probabilities are
  end-to-end differentiable.
  [(#699)](https://github.com/XanaduAI/pennylane/pull/699/)

  ```pycon
  >>> dev = qml.device("strawberryfields.fock", wires=2, cutoff_dim=5)
  >>> @qml.qnode(dev)
  ... def circuit(a):
  ...     qml.Displacement(a, 0, wires=0)
  ...     return qml.probs(wires=0)
  >>> print(circuit(0.5))
  [7.78800783e-01 1.94700196e-01 2.43375245e-02 2.02812704e-03 1.26757940e-04]
  ```

<h3>Breaking changes</h3>

* The `pennylane.plugins` and `pennylane.beta.plugins` folders have been renamed to
  `pennylane.devices` and `pennylane.beta.devices`, to reflect their content better.
  [(#726)](https://github.com/XanaduAI/pennylane/pull/726)

<h3>Bug fixes</h3>

* The PennyLane interface conversion functions can now convert QNodes with
  pre-existing interfaces.
  [(#707)](https://github.com/XanaduAI/pennylane/pull/707)

<h3>Documentation</h3>

* The interfaces section of the documentation has been renamed to 'Interfaces and training',
  and updated with the latest variable handling details.
  [(#753)](https://github.com/PennyLaneAI/pennylane/pull/753)

<h3>Contributors</h3>

This release contains contributions from (in alphabetical order):

Juan Miguel Arrazola, Thomas Bromley, Jack Ceroni, Alain Delgado Gran, Shadab Hussain, Theodor
Isacsson, Josh Izaac, Nathan Killoran, Maria Schuld, Antal Száva, Nicola Vitucci.

# Release 0.10.0

<h3>New features since last release</h3>

<h4>New and improved simulators</h4>

* Added a new device, `default.qubit.tf`, a pure-state qubit simulator written using TensorFlow.
  As a result, it supports classical backpropagation as a means to compute the Jacobian. This can
  be faster than the parameter-shift rule for computing quantum gradients
  when the number of parameters to be optimized is large.

  `default.qubit.tf` is designed to be used with end-to-end classical backpropagation
  (`diff_method="backprop"`) with the TensorFlow interface. This is the default method
  of differentiation when creating a QNode with this device.

  Using this method, the created QNode is a 'white-box' that is
  tightly integrated with your TensorFlow computation, including
  [AutoGraph](https://www.tensorflow.org/guide/function) support:

  ```pycon
  >>> dev = qml.device("default.qubit.tf", wires=1)
  >>> @tf.function
  ... @qml.qnode(dev, interface="tf", diff_method="backprop")
  ... def circuit(x):
  ...     qml.RX(x[1], wires=0)
  ...     qml.Rot(x[0], x[1], x[2], wires=0)
  ...     return qml.expval(qml.PauliZ(0))
  >>> weights = tf.Variable([0.2, 0.5, 0.1])
  >>> with tf.GradientTape() as tape:
  ...     res = circuit(weights)
  >>> print(tape.gradient(res, weights))
  tf.Tensor([-2.2526717e-01 -1.0086454e+00  1.3877788e-17], shape=(3,), dtype=float32)
  ```

  See the `default.qubit.tf`
  [documentation](https://pennylane.ai/en/stable/code/api/pennylane.beta.plugins.DefaultQubitTF.html)
  for more details.

* The [default.tensor plugin](https://github.com/XanaduAI/pennylane/blob/master/pennylane/beta/plugins/default_tensor.py)
  has been significantly upgraded. It now allows two different
  tensor network representations to be used: `"exact"` and `"mps"`. The former uses a
  exact factorized representation of quantum states, while the latter uses a matrix product state
  representation.
  ([#572](https://github.com/XanaduAI/pennylane/pull/572))
  ([#599](https://github.com/XanaduAI/pennylane/pull/599))

<h4>New machine learning functionality and integrations</h4>

* PennyLane QNodes can now be converted into Torch layers, allowing for creation of quantum and
  hybrid models using the `torch.nn` API.
  [(#588)](https://github.com/XanaduAI/pennylane/pull/588)

  A PennyLane QNode can be converted into a `torch.nn` layer using the `qml.qnn.TorchLayer` class:

  ```pycon
  >>> @qml.qnode(dev)
  ... def qnode(inputs, weights_0, weight_1):
  ...    # define the circuit
  ...    # ...

  >>> weight_shapes = {"weights_0": 3, "weight_1": 1}
  >>> qlayer = qml.qnn.TorchLayer(qnode, weight_shapes)
  ```

  A hybrid model can then be easily constructed:

  ```pycon
  >>> model = torch.nn.Sequential(qlayer, torch.nn.Linear(2, 2))
  ```

* Added a new "reversible" differentiation method which can be used in simulators, but not hardware.

  The reversible approach is similar to backpropagation, but trades off extra computation for
  enhanced memory efficiency. Where backpropagation caches the state tensors at each step during
  a simulated evolution, the reversible method only caches the final pre-measurement state.

  Compared to the parameter-shift method, the reversible method can be faster or slower,
  depending on the density and location of parametrized gates in a circuit
  (circuits with higher density of parametrized gates near the end of the circuit will see a benefit).
  [(#670)](https://github.com/XanaduAI/pennylane/pull/670)

  ```pycon
  >>> dev = qml.device("default.qubit", wires=2)
  ... @qml.qnode(dev, diff_method="reversible")
  ... def circuit(x):
  ...     qml.RX(x, wires=0)
  ...     qml.RX(x, wires=0)
  ...     qml.CNOT(wires=[0,1])
  ...     return qml.expval(qml.PauliZ(0))
  >>> qml.grad(circuit)(0.5)
  (array(-0.47942554),)
  ```

<h4>New templates and cost functions</h4>

* Added the new templates `UCCSD`, `SingleExcitationUnitary`, and`DoubleExcitationUnitary`,
  which together implement the Unitary Coupled-Cluster Singles and Doubles (UCCSD) ansatz
  to perform VQE-based quantum chemistry simulations using PennyLane-QChem.
  [(#622)](https://github.com/XanaduAI/pennylane/pull/622)
  [(#638)](https://github.com/XanaduAI/pennylane/pull/638)
  [(#654)](https://github.com/XanaduAI/pennylane/pull/654)
  [(#659)](https://github.com/XanaduAI/pennylane/pull/659)
  [(#622)](https://github.com/XanaduAI/pennylane/pull/622)

* Added module `pennylane.qnn.cost` with class `SquaredErrorLoss`. The module contains classes
  to calculate losses and cost functions on circuits with trainable parameters.
  [(#642)](https://github.com/XanaduAI/pennylane/pull/642)

<h3>Improvements</h3>

* Improves the wire management by making the `Operator.wires` attribute a `wires` object.
  [(#666)](https://github.com/XanaduAI/pennylane/pull/666)

* A significant improvement with respect to how QNodes and interfaces mark quantum function
  arguments as differentiable when using Autograd, designed to improve performance and make
  QNodes more intuitive.
  [(#648)](https://github.com/XanaduAI/pennylane/pull/648)
  [(#650)](https://github.com/XanaduAI/pennylane/pull/650)

  In particular, the following changes have been made:

  - A new `ndarray` subclass `pennylane.numpy.tensor`, which extends NumPy arrays with
    the keyword argument and attribute `requires_grad`. Tensors which have `requires_grad=False`
    are treated as non-differentiable by the Autograd interface.

  - A new subpackage `pennylane.numpy`, which wraps `autograd.numpy` such that NumPy functions
    accept the `requires_grad` keyword argument, and allows Autograd to differentiate
    `pennylane.numpy.tensor` objects.

  - The `argnum` argument to `qml.grad` is now optional; if not provided, arguments explicitly
    marked as `requires_grad=False` are excluded for the list of differentiable arguments.
    The ability to pass `argnum` has been retained for backwards compatibility, and
    if present the old behaviour persists.

* The QNode Torch interface now inspects QNode positional arguments.
  If any argument does not have the attribute `requires_grad=True`, it
  is automatically excluded from quantum gradient computations.
  [(#652)](https://github.com/XanaduAI/pennylane/pull/652)
  [(#660)](https://github.com/XanaduAI/pennylane/pull/660)

* The QNode TF interface now inspects QNode positional arguments.
  If any argument is not being watched by a `tf.GradientTape()`,
  it is automatically excluded from quantum gradient computations.
  [(#655)](https://github.com/XanaduAI/pennylane/pull/655)
  [(#660)](https://github.com/XanaduAI/pennylane/pull/660)

* QNodes have two new public methods: `QNode.set_trainable_args()` and `QNode.get_trainable_args()`.
  These are designed to be called by interfaces, to specify to the QNode which of its
  input arguments are differentiable. Arguments which are non-differentiable will not be converted
  to PennyLane Variable objects within the QNode.
  [(#660)](https://github.com/XanaduAI/pennylane/pull/660)

* Added `decomposition` method to PauliX, PauliY, PauliZ, S, T, Hadamard, and PhaseShift gates, which
  decomposes each of these gates into rotation gates.
  [(#668)](https://github.com/XanaduAI/pennylane/pull/668)

* The `CircuitGraph` class now supports serializing contained circuit operations
  and measurement basis rotations to an OpenQASM2.0 script via the new
  `CircuitGraph.to_openqasm()` method.
  [(#623)](https://github.com/XanaduAI/pennylane/pull/623)

<h3>Breaking changes</h3>

* Removes support for Python 3.5.
  [(#639)](https://github.com/XanaduAI/pennylane/pull/639)

<h3>Documentation</h3>

* Various small typos were fixed.

<h3>Contributors</h3>

This release contains contributions from (in alphabetical order):

Thomas Bromley, Jack Ceroni, Alain Delgado Gran, Theodor Isacsson, Josh Izaac,
Nathan Killoran, Maria Schuld, Antal Száva, Nicola Vitucci.


# Release 0.9.0

<h3>New features since last release</h3>

<h4>New machine learning integrations</h4>

* PennyLane QNodes can now be converted into Keras layers, allowing for creation of quantum and
  hybrid models using the Keras API.
  [(#529)](https://github.com/XanaduAI/pennylane/pull/529)

  A PennyLane QNode can be converted into a Keras layer using the `KerasLayer` class:

  ```python
  from pennylane.qnn import KerasLayer

  @qml.qnode(dev)
  def circuit(inputs, weights_0, weight_1):
     # define the circuit
     # ...

  weight_shapes = {"weights_0": 3, "weight_1": 1}
  qlayer = qml.qnn.KerasLayer(circuit, weight_shapes, output_dim=2)
  ```

  A hybrid model can then be easily constructed:

  ```python
  model = tf.keras.models.Sequential([qlayer, tf.keras.layers.Dense(2)])
  ```

* Added a new type of QNode, `qml.qnodes.PassthruQNode`. For simulators which are coded in an
  external library which supports automatic differentiation, PennyLane will treat a PassthruQNode as
  a "white box", and rely on the external library to directly provide gradients via backpropagation.
  This can be more efficient than the using parameter-shift rule for a large number of parameters.
  [(#488)](https://github.com/XanaduAI/pennylane/pull/488)

  Currently this behaviour is supported by PennyLane's `default.tensor.tf` device backend,
  compatible with the `'tf'` interface using TensorFlow 2:

  ```python
  dev = qml.device('default.tensor.tf', wires=2)

  @qml.qnode(dev, diff_method="backprop")
  def circuit(params):
      qml.RX(params[0], wires=0)
      qml.RX(params[1], wires=1)
      qml.CNOT(wires=[0, 1])
      return qml.expval(qml.PauliZ(0))

  qnode = PassthruQNode(circuit, dev)
  params = tf.Variable([0.3, 0.1])

  with tf.GradientTape() as tape:
      tape.watch(params)
      res = qnode(params)

  grad = tape.gradient(res, params)
  ```

<h4>New optimizers</h4>

* Added the `qml.RotosolveOptimizer`, a gradient-free optimizer
  that minimizes the quantum function by updating each parameter,
  one-by-one, via a closed-form expression while keeping other parameters
  fixed.
  [(#636)](https://github.com/XanaduAI/pennylane/pull/636)
  [(#539)](https://github.com/XanaduAI/pennylane/pull/539)

* Added the `qml.RotoselectOptimizer`, which uses Rotosolve to
  minimizes a quantum function with respect to both the
  rotation operations applied and the rotation parameters.
  [(#636)](https://github.com/XanaduAI/pennylane/pull/636)
  [(#539)](https://github.com/XanaduAI/pennylane/pull/539)

  For example, given a quantum function `f` that accepts parameters `x`
  and a list of corresponding rotation operations `generators`,
  the Rotoselect optimizer will, at each step, update both the parameter
  values and the list of rotation gates to minimize the loss:

  ```pycon
  >>> opt = qml.optimize.RotoselectOptimizer()
  >>> x = [0.3, 0.7]
  >>> generators = [qml.RX, qml.RY]
  >>> for _ in range(100):
  ...     x, generators = opt.step(f, x, generators)
  ```


<h4>New operations</h4>

* Added the `PauliRot` gate, which performs an arbitrary
  Pauli rotation on multiple qubits, and the `MultiRZ` gate,
  which performs a rotation generated by a tensor product
  of Pauli Z operators.
  [(#559)](https://github.com/XanaduAI/pennylane/pull/559)

  ```python
  dev = qml.device('default.qubit', wires=4)

  @qml.qnode(dev)
  def circuit(angle):
      qml.PauliRot(angle, "IXYZ", wires=[0, 1, 2, 3])
      return [qml.expval(qml.PauliZ(wire)) for wire in [0, 1, 2, 3]]
  ```

  ```pycon
  >>> circuit(0.4)
  [1.         0.92106099 0.92106099 1.        ]
  >>> print(circuit.draw())
   0: ──╭RI(0.4)──┤ ⟨Z⟩
   1: ──├RX(0.4)──┤ ⟨Z⟩
   2: ──├RY(0.4)──┤ ⟨Z⟩
   3: ──╰RZ(0.4)──┤ ⟨Z⟩
  ```

  If the `PauliRot` gate is not supported on the target device, it will
  be decomposed into `Hadamard`, `RX` and `MultiRZ` gates. Note that
  identity gates in the Pauli word result in untouched wires:

  ```pycon
  >>> print(circuit.draw())
   0: ───────────────────────────────────┤ ⟨Z⟩
   1: ──H──────────╭RZ(0.4)──H───────────┤ ⟨Z⟩
   2: ──RX(1.571)──├RZ(0.4)──RX(-1.571)──┤ ⟨Z⟩
   3: ─────────────╰RZ(0.4)──────────────┤ ⟨Z⟩
  ```

  If the `MultiRZ` gate is not supported, it will be decomposed into
  `CNOT` and `RZ` gates:

  ```pycon
  >>> print(circuit.draw())
   0: ──────────────────────────────────────────────────┤ ⟨Z⟩
   1: ──H──────────────╭X──RZ(0.4)──╭X──────H───────────┤ ⟨Z⟩
   2: ──RX(1.571)──╭X──╰C───────────╰C──╭X──RX(-1.571)──┤ ⟨Z⟩
   3: ─────────────╰C───────────────────╰C──────────────┤ ⟨Z⟩
  ```

* PennyLane now provides `DiagonalQubitUnitary` for diagonal gates, that are e.g.,
  encountered in IQP circuits. These kinds of gates can be evaluated much faster on
  a simulator device.
  [(#567)](https://github.com/XanaduAI/pennylane/pull/567)

  The gate can be used, for example, to efficiently simulate oracles:

  ```python
  dev = qml.device('default.qubit', wires=3)

  # Function as a bitstring
  f = np.array([1, 0, 0, 1, 1, 0, 1, 0])

  @qml.qnode(dev)
  def circuit(weights1, weights2):
      qml.templates.StronglyEntanglingLayers(weights1, wires=[0, 1, 2])

      # Implements the function as a phase-kickback oracle
      qml.DiagonalQubitUnitary((-1)**f, wires=[0, 1, 2])

      qml.templates.StronglyEntanglingLayers(weights2, wires=[0, 1, 2])
      return [qml.expval(qml.PauliZ(w)) for w in range(3)]
  ```

* Added the `TensorN` CVObservable that can represent the tensor product of the
  `NumberOperator` on photonic backends.
  [(#608)](https://github.com/XanaduAI/pennylane/pull/608)

<h4>New templates</h4>

* Added the `ArbitraryUnitary` and `ArbitraryStatePreparation` templates, which use
  `PauliRot` gates to perform an arbitrary unitary and prepare an arbitrary basis
  state with the minimal number of parameters.
  [(#590)](https://github.com/XanaduAI/pennylane/pull/590)

  ```python
  dev = qml.device('default.qubit', wires=3)

  @qml.qnode(dev)
  def circuit(weights1, weights2):
        qml.templates.ArbitraryStatePreparation(weights1, wires=[0, 1, 2])
        qml.templates.ArbitraryUnitary(weights2, wires=[0, 1, 2])
        return qml.probs(wires=[0, 1, 2])
  ```

* Added the `IQPEmbedding` template, which encodes inputs into the diagonal gates of an
  IQP circuit.
  [(#605)](https://github.com/XanaduAI/pennylane/pull/605)

  <img src="https://pennylane.readthedocs.io/en/latest/_images/iqp.png"
  width=50%></img>

* Added the `SimplifiedTwoDesign` template, which implements the circuit
  design of [Cerezo et al. (2020)](<https://arxiv.org/abs/2001.00550>).
  [(#556)](https://github.com/XanaduAI/pennylane/pull/556)

  <img src="https://pennylane.readthedocs.io/en/latest/_images/simplified_two_design.png"
  width=50%></img>

* Added the `BasicEntanglerLayers` template, which is a simple layer architecture
  of rotations and CNOT nearest-neighbour entanglers.
  [(#555)](https://github.com/XanaduAI/pennylane/pull/555)

  <img src="https://pennylane.readthedocs.io/en/latest/_images/basic_entangler.png"
  width=50%></img>

* PennyLane now offers a broadcasting function to easily construct templates:
  `qml.broadcast()` takes single quantum operations or other templates and applies
  them to wires in a specific pattern.
  [(#515)](https://github.com/XanaduAI/pennylane/pull/515)
  [(#522)](https://github.com/XanaduAI/pennylane/pull/522)
  [(#526)](https://github.com/XanaduAI/pennylane/pull/526)
  [(#603)](https://github.com/XanaduAI/pennylane/pull/603)

  For example, we can use broadcast to repeat a custom template
  across multiple wires:

  ```python
  from pennylane.templates import template

  @template
  def mytemplate(pars, wires):
      qml.Hadamard(wires=wires)
      qml.RY(pars, wires=wires)

  dev = qml.device('default.qubit', wires=3)

  @qml.qnode(dev)
  def circuit(pars):
      qml.broadcast(mytemplate, pattern="single", wires=[0,1,2], parameters=pars)
      return qml.expval(qml.PauliZ(0))
  ```

  ```pycon
  >>> circuit([1, 1, 0.1])
  -0.841470984807896
  >>> print(circuit.draw())
   0: ──H──RY(1.0)──┤ ⟨Z⟩
   1: ──H──RY(1.0)──┤
   2: ──H──RY(0.1)──┤
  ```

  For other available patterns, see the
  [broadcast function documentation](https://pennylane.readthedocs.io/en/latest/code/api/pennylane.broadcast.html).

<h3>Breaking changes</h3>

* The `QAOAEmbedding` now uses the new `MultiRZ` gate as a `ZZ` entangler,
  which changes the convention. While
  previously, the `ZZ` gate in the embedding was implemented as

  ```python
  CNOT(wires=[wires[0], wires[1]])
  RZ(2 * parameter, wires=wires[0])
  CNOT(wires=[wires[0], wires[1]])
  ```

  the `MultiRZ` corresponds to

  ```python
  CNOT(wires=[wires[1], wires[0]])
  RZ(parameter, wires=wires[0])
  CNOT(wires=[wires[1], wires[0]])
  ```

  which differs in the factor of `2`, and fixes a bug in the
  wires that the `CNOT` was applied to.
  [(#609)](https://github.com/XanaduAI/pennylane/pull/609)

* Probability methods are handled by `QubitDevice` and device method
  requirements are modified to simplify plugin development.
  [(#573)](https://github.com/XanaduAI/pennylane/pull/573)

* The internal variables `All` and `Any` to mark an `Operation` as acting on all or any
  wires have been renamed to `AllWires` and `AnyWires`.
  [(#614)](https://github.com/XanaduAI/pennylane/pull/614)

<h3>Improvements</h3>

* A new `Wires` class was introduced for the internal
  bookkeeping of wire indices.
  [(#615)](https://github.com/XanaduAI/pennylane/pull/615)

* Improvements to the speed/performance of the `default.qubit` device.
  [(#567)](https://github.com/XanaduAI/pennylane/pull/567)
  [(#559)](https://github.com/XanaduAI/pennylane/pull/559)

* Added the `"backprop"` and `"device"` differentiation methods to the `qnode`
  decorator.
  [(#552)](https://github.com/XanaduAI/pennylane/pull/552)

  - `"backprop"`: Use classical backpropagation. Default on simulator
    devices that are classically end-to-end differentiable.
    The returned QNode can only be used with the same machine learning
    framework (e.g., `default.tensor.tf` simulator with the `tensorflow` interface).

  - `"device"`: Queries the device directly for the gradient.

  Using the `"backprop"` differentiation method with the `default.tensor.tf`
  device, the created QNode is a 'white-box', and is tightly integrated with
  the overall TensorFlow computation:

  ```python
  >>> dev = qml.device("default.tensor.tf", wires=1)
  >>> @qml.qnode(dev, interface="tf", diff_method="backprop")
  >>> def circuit(x):
  ...     qml.RX(x[1], wires=0)
  ...     qml.Rot(x[0], x[1], x[2], wires=0)
  ...     return qml.expval(qml.PauliZ(0))
  >>> vars = tf.Variable([0.2, 0.5, 0.1])
  >>> with tf.GradientTape() as tape:
  ...     res = circuit(vars)
  >>> tape.gradient(res, vars)
  <tf.Tensor: shape=(3,), dtype=float32, numpy=array([-2.2526717e-01, -1.0086454e+00,  1.3877788e-17], dtype=float32)>
  ```

* The circuit drawer now displays inverted operations, as well as wires
  where probabilities are returned from the device:
  [(#540)](https://github.com/XanaduAI/pennylane/pull/540)

  ```python
  >>> @qml.qnode(dev)
  ... def circuit(theta):
  ...     qml.RX(theta, wires=0)
  ...     qml.CNOT(wires=[0, 1])
  ...     qml.S(wires=1).inv()
  ...     return qml.probs(wires=[0, 1])
  >>> circuit(0.2)
  array([0.99003329, 0.        , 0.        , 0.00996671])
  >>> print(circuit.draw())
  0: ──RX(0.2)──╭C───────╭┤ Probs
  1: ───────────╰X──S⁻¹──╰┤ Probs
  ```

* You can now evaluate the metric tensor of a VQE Hamiltonian via the new
  `VQECost.metric_tensor` method. This allows `VQECost` objects to be directly
  optimized by the quantum natural gradient optimizer (`qml.QNGOptimizer`).
  [(#618)](https://github.com/XanaduAI/pennylane/pull/618)

* The input check functions in `pennylane.templates.utils` are now public
  and visible in the API documentation.
  [(#566)](https://github.com/XanaduAI/pennylane/pull/566)

* Added keyword arguments for step size and order to the `qnode` decorator, as well as
  the `QNode` and `JacobianQNode` classes. This enables the user to set the step size
  and order when using finite difference methods. These options are also exposed when
  creating QNode collections.
  [(#530)](https://github.com/XanaduAI/pennylane/pull/530)
  [(#585)](https://github.com/XanaduAI/pennylane/pull/585)
  [(#587)](https://github.com/XanaduAI/pennylane/pull/587)

* The decomposition for the `CRY` gate now uses the simpler form `RY @ CNOT @ RY @ CNOT`
  [(#547)](https://github.com/XanaduAI/pennylane/pull/547)

* The underlying queuing system was refactored, removing the `qml._current_context`
  property that held the currently active `QNode` or `OperationRecorder`. Now, all
  objects that expose a queue for operations inherit from `QueuingContext` and
  register their queue globally.
  [(#548)](https://github.com/XanaduAI/pennylane/pull/548)

* The PennyLane repository has a new benchmarking tool which supports the comparison of different git revisions.
  [(#568)](https://github.com/XanaduAI/pennylane/pull/568)
  [(#560)](https://github.com/XanaduAI/pennylane/pull/560)
  [(#516)](https://github.com/XanaduAI/pennylane/pull/516)

<h3>Documentation</h3>

* Updated the development section by creating a landing page with links to sub-pages
  containing specific guides.
  [(#596)](https://github.com/XanaduAI/pennylane/pull/596)

* Extended the developer's guide by a section explaining how to add new templates.
  [(#564)](https://github.com/XanaduAI/pennylane/pull/564)

<h3>Bug fixes</h3>

* `tf.GradientTape().jacobian()` can now be evaluated on QNodes using the TensorFlow interface.
  [(#626)](https://github.com/XanaduAI/pennylane/pull/626)

* `RandomLayers()` is now compatible with the qiskit devices.
  [(#597)](https://github.com/XanaduAI/pennylane/pull/597)

* `DefaultQubit.probability()` now returns the correct probability when called with
  `device.analytic=False`.
  [(#563)](https://github.com/XanaduAI/pennylane/pull/563)

* Fixed a bug in the `StronglyEntanglingLayers` template, allowing it to
  work correctly when applied to a single wire.
  [(544)](https://github.com/XanaduAI/pennylane/pull/544)

* Fixed a bug when inverting operations with decompositions; operations marked as inverted
  are now correctly inverted when the fallback decomposition is called.
  [(#543)](https://github.com/XanaduAI/pennylane/pull/543)

* The `QNode.print_applied()` method now correctly displays wires where
  `qml.prob()` is being returned.
  [#542](https://github.com/XanaduAI/pennylane/pull/542)

<h3>Contributors</h3>

This release contains contributions from (in alphabetical order):

Ville Bergholm, Lana Bozanic, Thomas Bromley, Theodor Isacsson, Josh Izaac, Nathan Killoran,
Maggie Li, Johannes Jakob Meyer, Maria Schuld, Sukin Sim, Antal Száva.

# Release 0.8.1

<h3>Improvements</h3>

* Beginning of support for Python 3.8, with the test suite
  now being run in a Python 3.8 environment.
  [(#501)](https://github.com/XanaduAI/pennylane/pull/501)

<h3>Documentation</h3>

* Present templates as a gallery of thumbnails showing the
  basic circuit architecture.
  [(#499)](https://github.com/XanaduAI/pennylane/pull/499)

<h3>Bug fixes</h3>

* Fixed a bug where multiplying a QNode parameter by 0 caused a divide
  by zero error when calculating the parameter shift formula.
  [(#512)](https://github.com/XanaduAI/pennylane/pull/512)

* Fixed a bug where the shape of differentiable QNode arguments
  was being cached on the first construction, leading to indexing
  errors if the QNode was re-evaluated if the argument changed shape.
  [(#505)](https://github.com/XanaduAI/pennylane/pull/505)

<h3>Contributors</h3>

This release contains contributions from (in alphabetical order):

Ville Bergholm, Josh Izaac, Johannes Jakob Meyer, Maria Schuld, Antal Száva.

# Release 0.8.0

<h3>New features since last release</h3>

* Added a quantum chemistry package, `pennylane.qchem`, which supports
  integration with OpenFermion, Psi4, PySCF, and OpenBabel.
  [(#453)](https://github.com/XanaduAI/pennylane/pull/453)

  Features include:

  - Generate the qubit Hamiltonians directly starting with the atomic structure of the molecule.
  - Calculate the mean-field (Hartree-Fock) electronic structure of molecules.
  - Allow to define an active space based on the number of active electrons and active orbitals.
  - Perform the fermionic-to-qubit transformation of the electronic Hamiltonian by
    using different functions implemented in OpenFermion.
  - Convert OpenFermion's QubitOperator to a Pennylane `Hamiltonian` class.
  - Perform a Variational Quantum Eigensolver (VQE) computation with this Hamiltonian in PennyLane.

  Check out the [quantum chemistry quickstart](https://pennylane.readthedocs.io/en/latest/introduction/chemistry.html), as well the quantum chemistry and VQE tutorials.

* PennyLane now has some functions and classes for creating and solving VQE
  problems. [(#467)](https://github.com/XanaduAI/pennylane/pull/467)

  - `qml.Hamiltonian`: a lightweight class for representing qubit Hamiltonians
  - `qml.VQECost`: a class for quickly constructing a differentiable cost function
    given a circuit ansatz, Hamiltonian, and one or more devices

    ```python
    >>> H = qml.vqe.Hamiltonian(coeffs, obs)
    >>> cost = qml.VQECost(ansatz, hamiltonian, dev, interface="torch")
    >>> params = torch.rand([4, 3])
    >>> cost(params)
    tensor(0.0245, dtype=torch.float64)
    ```

* Added a circuit drawing feature that provides a text-based representation
  of a QNode instance. It can be invoked via `qnode.draw()`. The user can specify
  to display variable names instead of variable values and choose either an ASCII
  or Unicode charset.
  [(#446)](https://github.com/XanaduAI/pennylane/pull/446)

  Consider the following circuit as an example:
  ```python3
  @qml.qnode(dev)
  def qfunc(a, w):
      qml.Hadamard(0)
      qml.CRX(a, wires=[0, 1])
      qml.Rot(w[0], w[1], w[2], wires=[1])
      qml.CRX(-a, wires=[0, 1])

      return qml.expval(qml.PauliZ(0) @ qml.PauliZ(1))
  ```

  We can draw the circuit after it has been executed:

  ```python
  >>> result = qfunc(2.3, [1.2, 3.2, 0.7])
  >>> print(qfunc.draw())
   0: ──H──╭C────────────────────────────╭C─────────╭┤ ⟨Z ⊗ Z⟩
   1: ─────╰RX(2.3)──Rot(1.2, 3.2, 0.7)──╰RX(-2.3)──╰┤ ⟨Z ⊗ Z⟩
  >>> print(qfunc.draw(charset="ascii"))
   0: --H--+C----------------------------+C---------+| <Z @ Z>
   1: -----+RX(2.3)--Rot(1.2, 3.2, 0.7)--+RX(-2.3)--+| <Z @ Z>
  >>> print(qfunc.draw(show_variable_names=True))
   0: ──H──╭C─────────────────────────────╭C─────────╭┤ ⟨Z ⊗ Z⟩
   1: ─────╰RX(a)──Rot(w[0], w[1], w[2])──╰RX(-1*a)──╰┤ ⟨Z ⊗ Z⟩
  ```

* Added `QAOAEmbedding` and its parameter initialization
  as a new trainable template.
  [(#442)](https://github.com/XanaduAI/pennylane/pull/442)

  <img src="https://pennylane.readthedocs.io/en/latest/_images/qaoa_layers.png"
  width=70%></img>

* Added the `qml.probs()` measurement function, allowing QNodes
  to differentiate variational circuit probabilities
  on simulators and hardware.
  [(#432)](https://github.com/XanaduAI/pennylane/pull/432)

  ```python
  @qml.qnode(dev)
  def circuit(x):
      qml.Hadamard(wires=0)
      qml.RY(x, wires=0)
      qml.RX(x, wires=1)
      qml.CNOT(wires=[0, 1])
      return qml.probs(wires=[0])
  ```
  Executing this circuit gives the marginal probability of wire 1:
  ```python
  >>> circuit(0.2)
  [0.40066533 0.59933467]
  ```
  QNodes that return probabilities fully support autodifferentiation.

* Added the convenience load functions `qml.from_pyquil`, `qml.from_quil` and
  `qml.from_quil_file` that convert pyQuil objects and Quil code to PennyLane
  templates. This feature requires version 0.8 or above of the PennyLane-Forest
  plugin.
  [(#459)](https://github.com/XanaduAI/pennylane/pull/459)

* Added a `qml.inv` method that inverts templates and sequences of Operations.
  Added a `@qml.template` decorator that makes templates return the queued Operations.
  [(#462)](https://github.com/XanaduAI/pennylane/pull/462)

  For example, using this function to invert a template inside a QNode:

  ```python3
      @qml.template
      def ansatz(weights, wires):
          for idx, wire in enumerate(wires):
              qml.RX(weights[idx], wires=[wire])

          for idx in range(len(wires) - 1):
              qml.CNOT(wires=[wires[idx], wires[idx + 1]])

      dev = qml.device('default.qubit', wires=2)

      @qml.qnode(dev)
      def circuit(weights):
          qml.inv(ansatz(weights, wires=[0, 1]))
          return qml.expval(qml.PauliZ(0) @ qml.PauliZ(1))
    ```

* Added the `QNodeCollection` container class, that allows independent
  QNodes to be stored and evaluated simultaneously. Experimental support
  for asynchronous evaluation of contained QNodes is provided with the
  `parallel=True` keyword argument.
  [(#466)](https://github.com/XanaduAI/pennylane/pull/466)

* Added a high level `qml.map` function, that maps a quantum
  circuit template over a list of observables or devices, returning
  a `QNodeCollection`.
  [(#466)](https://github.com/XanaduAI/pennylane/pull/466)

  For example:

  ```python3
  >>> def my_template(params, wires, **kwargs):
  >>>    qml.RX(params[0], wires=wires[0])
  >>>    qml.RX(params[1], wires=wires[1])
  >>>    qml.CNOT(wires=wires)

  >>> obs_list = [qml.PauliX(0) @ qml.PauliZ(1), qml.PauliZ(0) @ qml.PauliX(1)]
  >>> dev = qml.device("default.qubit", wires=2)
  >>> qnodes = qml.map(my_template, obs_list, dev, measure="expval")
  >>> qnodes([0.54, 0.12])
  array([-0.06154835  0.99280864])
  ```

* Added high level `qml.sum`, `qml.dot`, `qml.apply` functions
  that act on QNode collections.
  [(#466)](https://github.com/XanaduAI/pennylane/pull/466)

  `qml.apply` allows vectorized functions to act over the entire QNode
  collection:
  ```python
  >>> qnodes = qml.map(my_template, obs_list, dev, measure="expval")
  >>> cost = qml.apply(np.sin, qnodes)
  >>> cost([0.54, 0.12])
  array([-0.0615095  0.83756375])
  ```

  `qml.sum` and `qml.dot` take the sum of a QNode collection, and a
  dot product of tensors/arrays/QNode collections, respectively.

<h3>Breaking changes</h3>

* Deprecated the old-style `QNode` such that only the new-style `QNode` and its syntax can be used,
  moved all related files from the `pennylane/beta` folder to `pennylane`.
  [(#440)](https://github.com/XanaduAI/pennylane/pull/440)

<h3>Improvements</h3>

* Added the `Tensor.prune()` method and the `Tensor.non_identity_obs` property for extracting
  non-identity instances from the observables making up a `Tensor` instance.
  [(#498)](https://github.com/XanaduAI/pennylane/pull/498)

* Renamed the `expt.tensornet` and `expt.tensornet.tf` devices to `default.tensor` and
  `default.tensor.tf`.
  [(#495)](https://github.com/XanaduAI/pennylane/pull/495)

* Added a serialization method to the `CircuitGraph` class that is used to create a unique
  hash for each quantum circuit graph.
  [(#470)](https://github.com/XanaduAI/pennylane/pull/470)

* Added the `Observable.eigvals` method to return the eigenvalues of observables.
  [(#449)](https://github.com/XanaduAI/pennylane/pull/449)

* Added the `Observable.diagonalizing_gates` method to return the gates
  that diagonalize an observable in the computational basis.
  [(#454)](https://github.com/XanaduAI/pennylane/pull/454)

* Added the `Operator.matrix` method to return the matrix representation
  of an operator in the computational basis.
  [(#454)](https://github.com/XanaduAI/pennylane/pull/454)

* Added a `QubitDevice` class which implements common functionalities of plugin devices such that
  plugin devices can rely on these implementations. The new `QubitDevice` also includes
  a new `execute` method, which allows for more convenient plugin design. In addition, `QubitDevice`
  also unifies the way samples are generated on qubit-based devices.
  [(#452)](https://github.com/XanaduAI/pennylane/pull/452)
  [(#473)](https://github.com/XanaduAI/pennylane/pull/473)

* Improved documentation of `AmplitudeEmbedding` and `BasisEmbedding` templates.
  [(#441)](https://github.com/XanaduAI/pennylane/pull/441)
  [(#439)](https://github.com/XanaduAI/pennylane/pull/439)

* Codeblocks in the documentation now have a 'copy' button for easily
  copying examples.
  [(#437)](https://github.com/XanaduAI/pennylane/pull/437)

<h3>Documentation</h3>

* Update the developers plugin guide to use QubitDevice.
  [(#483)](https://github.com/XanaduAI/pennylane/pull/483)

<h3>Bug fixes</h3>

* Fixed a bug in `CVQNode._pd_analytic`, where non-descendant observables were not
  Heisenberg-transformed before evaluating the partial derivatives when using the
  order-2 parameter-shift method, resulting in an erroneous Jacobian for some circuits.
  [(#433)](https://github.com/XanaduAI/pennylane/pull/433)

<h3>Contributors</h3>

This release contains contributions from (in alphabetical order):

Juan Miguel Arrazola, Ville Bergholm, Alain Delgado Gran, Olivia Di Matteo,
Theodor Isacsson, Josh Izaac, Soran Jahangiri, Nathan Killoran, Johannes Jakob Meyer,
Zeyue Niu, Maria Schuld, Antal Száva.

# Release 0.7.0

<h3>New features since last release</h3>

* Custom padding constant in `AmplitudeEmbedding` is supported (see 'Breaking changes'.)
  [(#419)](https://github.com/XanaduAI/pennylane/pull/419)

* `StronglyEntanglingLayer` and `RandomLayer` now work with a single wire.
  [(#409)](https://github.com/XanaduAI/pennylane/pull/409)
  [(#413)](https://github.com/XanaduAI/pennylane/pull/413)

* Added support for applying the inverse of an `Operation` within a circuit.
  [(#377)](https://github.com/XanaduAI/pennylane/pull/377)

* Added an `OperationRecorder()` context manager, that allows templates
  and quantum functions to be executed while recording events. The
  recorder can be used with and without QNodes as a debugging utility.
  [(#388)](https://github.com/XanaduAI/pennylane/pull/388)

* Operations can now specify a decomposition that is used when the desired operation
  is not supported on the target device.
  [(#396)](https://github.com/XanaduAI/pennylane/pull/396)

* The ability to load circuits from external frameworks as templates
  has been added via the new `qml.load()` function. This feature
  requires plugin support --- this initial release provides support
  for Qiskit circuits and QASM files when `pennylane-qiskit` is installed,
  via the functions `qml.from_qiskit` and `qml.from_qasm`.
  [(#418)](https://github.com/XanaduAI/pennylane/pull/418)

* An experimental tensor network device has been added
  [(#416)](https://github.com/XanaduAI/pennylane/pull/416)
  [(#395)](https://github.com/XanaduAI/pennylane/pull/395)
  [(#394)](https://github.com/XanaduAI/pennylane/pull/394)
  [(#380)](https://github.com/XanaduAI/pennylane/pull/380)

* An experimental tensor network device which uses TensorFlow for
  backpropagation has been added
  [(#427)](https://github.com/XanaduAI/pennylane/pull/427)

* Custom padding constant in `AmplitudeEmbedding` is supported (see 'Breaking changes'.)
  [(#419)](https://github.com/XanaduAI/pennylane/pull/419)

<h3>Breaking changes</h3>

* The `pad` parameter in `AmplitudeEmbedding()` is now either `None` (no automatic padding), or a
  number that is used as the padding constant.
  [(#419)](https://github.com/XanaduAI/pennylane/pull/419)

* Initialization functions now return a single array of weights per function. Utilities for multi-weight templates
  `Interferometer()` and `CVNeuralNetLayers()` are provided.
  [(#412)](https://github.com/XanaduAI/pennylane/pull/412)

* The single layer templates `RandomLayer()`, `CVNeuralNetLayer()` and `StronglyEntanglingLayer()`
  have been turned into private functions `_random_layer()`, `_cv_neural_net_layer()` and
  `_strongly_entangling_layer()`. Recommended use is now via the corresponding `Layers()` templates.
  [(#413)](https://github.com/XanaduAI/pennylane/pull/413)

<h3>Improvements</h3>

* Added extensive input checks in templates.
  [(#419)](https://github.com/XanaduAI/pennylane/pull/419)

* Templates integration tests are rewritten - now cover keyword/positional argument passing,
  interfaces and combinations of templates.
  [(#409)](https://github.com/XanaduAI/pennylane/pull/409)
  [(#419)](https://github.com/XanaduAI/pennylane/pull/419)

* State vector preparation operations in the `default.qubit` plugin can now be
  applied to subsets of wires, and are restricted to being the first operation
  in a circuit.
  [(#346)](https://github.com/XanaduAI/pennylane/pull/346)

* The `QNode` class is split into a hierarchy of simpler classes.
  [(#354)](https://github.com/XanaduAI/pennylane/pull/354)
  [(#398)](https://github.com/XanaduAI/pennylane/pull/398)
  [(#415)](https://github.com/XanaduAI/pennylane/pull/415)
  [(#417)](https://github.com/XanaduAI/pennylane/pull/417)
  [(#425)](https://github.com/XanaduAI/pennylane/pull/425)

* Added the gates U1, U2 and U3 parametrizing arbitrary unitaries on 1, 2 and 3
  qubits and the Toffoli gate to the set of qubit operations.
  [(#396)](https://github.com/XanaduAI/pennylane/pull/396)

* Changes have been made to accomodate the movement of the main function
  in `pytest._internal` to `pytest._internal.main` in pip 19.3.
  [(#404)](https://github.com/XanaduAI/pennylane/pull/404)

* Added the templates `BasisStatePreparation` and `MottonenStatePreparation` that use
  gates to prepare a basis state and an arbitrary state respectively.
  [(#336)](https://github.com/XanaduAI/pennylane/pull/336)

* Added decompositions for `BasisState` and `QubitStateVector` based on state
  preparation templates.
  [(#414)](https://github.com/XanaduAI/pennylane/pull/414)

* Replaces the pseudo-inverse in the quantum natural gradient optimizer
  (which can be numerically unstable) with `np.linalg.solve`.
  [(#428)](https://github.com/XanaduAI/pennylane/pull/428)

<h3>Contributors</h3>

This release contains contributions from (in alphabetical order):

Ville Bergholm, Josh Izaac, Nathan Killoran, Angus Lowe, Johannes Jakob Meyer,
Oluwatobi Ogunbayo, Maria Schuld, Antal Száva.

# Release 0.6.1

<h3>New features since last release</h3>

* Added a `print_applied` method to QNodes, allowing the operation
  and observable queue to be printed as last constructed.
  [(#378)](https://github.com/XanaduAI/pennylane/pull/378)

<h3>Improvements</h3>

* A new `Operator` base class is introduced, which is inherited by both the
  `Observable` class and the `Operation` class.
  [(#355)](https://github.com/XanaduAI/pennylane/pull/355)

* Removed deprecated `@abstractproperty` decorators
  in `_device.py`.
  [(#374)](https://github.com/XanaduAI/pennylane/pull/374)

* The `CircuitGraph` class is updated to deal with `Operation` instances directly.
  [(#344)](https://github.com/XanaduAI/pennylane/pull/344)

* Comprehensive gradient tests have been added for the interfaces.
  [(#381)](https://github.com/XanaduAI/pennylane/pull/381)

<h3>Documentation</h3>

* The new restructured documentation has been polished and updated.
  [(#387)](https://github.com/XanaduAI/pennylane/pull/387)
  [(#375)](https://github.com/XanaduAI/pennylane/pull/375)
  [(#372)](https://github.com/XanaduAI/pennylane/pull/372)
  [(#370)](https://github.com/XanaduAI/pennylane/pull/370)
  [(#369)](https://github.com/XanaduAI/pennylane/pull/369)
  [(#367)](https://github.com/XanaduAI/pennylane/pull/367)
  [(#364)](https://github.com/XanaduAI/pennylane/pull/364)

* Updated the development guides.
  [(#382)](https://github.com/XanaduAI/pennylane/pull/382)
  [(#379)](https://github.com/XanaduAI/pennylane/pull/379)

* Added all modules, classes, and functions to the API section
  in the documentation.
  [(#373)](https://github.com/XanaduAI/pennylane/pull/373)

<h3>Bug fixes</h3>

* Replaces the existing `np.linalg.norm` normalization with hand-coded
  normalization, allowing `AmplitudeEmbedding` to be used with differentiable
  parameters. AmplitudeEmbedding tests have been added and improved.
  [(#376)](https://github.com/XanaduAI/pennylane/pull/376)

<h3>Contributors</h3>

This release contains contributions from (in alphabetical order):

Ville Bergholm, Josh Izaac, Nathan Killoran, Maria Schuld, Antal Száva

# Release 0.6.0

<h3>New features since last release</h3>

* The devices `default.qubit` and `default.gaussian` have a new initialization parameter
  `analytic` that indicates if expectation values and variances should be calculated
  analytically and not be estimated from data.
  [(#317)](https://github.com/XanaduAI/pennylane/pull/317)

* Added C-SWAP gate to the set of qubit operations
  [(#330)](https://github.com/XanaduAI/pennylane/pull/330)

* The TensorFlow interface has been renamed from `"tfe"` to `"tf"`, and
  now supports TensorFlow 2.0.
  [(#337)](https://github.com/XanaduAI/pennylane/pull/337)

* Added the S and T gates to the set of qubit operations.
  [(#343)](https://github.com/XanaduAI/pennylane/pull/343)

* Tensor observables are now supported within the `expval`,
  `var`, and `sample` functions, by using the `@` operator.
  [(#267)](https://github.com/XanaduAI/pennylane/pull/267)


<h3>Breaking changes</h3>

* The argument `n` specifying the number of samples in the method `Device.sample` was removed.
  Instead, the method will always return `Device.shots` many samples.
  [(#317)](https://github.com/XanaduAI/pennylane/pull/317)

<h3>Improvements</h3>

* The number of shots / random samples used to estimate expectation values and variances, `Device.shots`,
  can now be changed after device creation.
  [(#317)](https://github.com/XanaduAI/pennylane/pull/317)

* Unified import shortcuts to be under qml in qnode.py
  and test_operation.py
  [(#329)](https://github.com/XanaduAI/pennylane/pull/329)

* The quantum natural gradient now uses `scipy.linalg.pinvh` which is more efficient for symmetric matrices
  than the previously used `scipy.linalg.pinv`.
  [(#331)](https://github.com/XanaduAI/pennylane/pull/331)

* The deprecated `qml.expval.Observable` syntax has been removed.
  [(#267)](https://github.com/XanaduAI/pennylane/pull/267)

* Remainder of the unittest-style tests were ported to pytest.
  [(#310)](https://github.com/XanaduAI/pennylane/pull/310)

* The `do_queue` argument for operations now only takes effect
  within QNodes. Outside of QNodes, operations can now be instantiated
  without needing to specify `do_queue`.
  [(#359)](https://github.com/XanaduAI/pennylane/pull/359)

<h3>Documentation</h3>

* The docs are rewritten and restructured to contain a code introduction section as well as an API section.
  [(#314)](https://github.com/XanaduAI/pennylane/pull/275)

* Added Ising model example to the tutorials
  [(#319)](https://github.com/XanaduAI/pennylane/pull/319)

* Added tutorial for QAOA on MaxCut problem
  [(#328)](https://github.com/XanaduAI/pennylane/pull/328)

* Added QGAN flow chart figure to its tutorial
  [(#333)](https://github.com/XanaduAI/pennylane/pull/333)

* Added missing figures for gallery thumbnails of state-preparation
  and QGAN tutorials
  [(#326)](https://github.com/XanaduAI/pennylane/pull/326)

* Fixed typos in the state preparation tutorial
  [(#321)](https://github.com/XanaduAI/pennylane/pull/321)

* Fixed bug in VQE tutorial 3D plots
  [(#327)](https://github.com/XanaduAI/pennylane/pull/327)

<h3>Bug fixes</h3>

* Fixed typo in measurement type error message in qnode.py
  [(#341)](https://github.com/XanaduAI/pennylane/pull/341)

<h3>Contributors</h3>

This release contains contributions from (in alphabetical order):

Shahnawaz Ahmed, Ville Bergholm, Aroosa Ijaz, Josh Izaac, Nathan Killoran, Angus Lowe,
Johannes Jakob Meyer, Maria Schuld, Antal Száva, Roeland Wiersema.

# Release 0.5.0

<h3>New features since last release</h3>

* Adds a new optimizer, `qml.QNGOptimizer`, which optimizes QNodes using
  quantum natural gradient descent. See https://arxiv.org/abs/1909.02108
  for more details.
  [(#295)](https://github.com/XanaduAI/pennylane/pull/295)
  [(#311)](https://github.com/XanaduAI/pennylane/pull/311)

* Adds a new QNode method, `QNode.metric_tensor()`,
  which returns the block-diagonal approximation to the Fubini-Study
  metric tensor evaluated on the attached device.
  [(#295)](https://github.com/XanaduAI/pennylane/pull/295)

* Sampling support: QNodes can now return a specified number of samples
  from a given observable via the top-level `pennylane.sample()` function.
  To support this on plugin devices, there is a new `Device.sample` method.

  Calculating gradients of QNodes that involve sampling is not possible.
  [(#256)](https://github.com/XanaduAI/pennylane/pull/256)

* `default.qubit` has been updated to provide support for sampling.
  [(#256)](https://github.com/XanaduAI/pennylane/pull/256)

* Added controlled rotation gates to PennyLane operations and `default.qubit` plugin.
  [(#251)](https://github.com/XanaduAI/pennylane/pull/251)

<h3>Breaking changes</h3>

* The method `Device.supported` was removed, and replaced with the methods
  `Device.supports_observable` and `Device.supports_operation`.
  Both methods can be called with string arguments (`dev.supports_observable('PauliX')`) and
  class arguments (`dev.supports_observable(qml.PauliX)`).
  [(#276)](https://github.com/XanaduAI/pennylane/pull/276)

* The following CV observables were renamed to comply with the new Operation/Observable
  scheme: `MeanPhoton` to `NumberOperator`, `Homodyne` to `QuadOperator` and `NumberState` to `FockStateProjector`.
  [(#254)](https://github.com/XanaduAI/pennylane/pull/254)

<h3>Improvements</h3>

* The `AmplitudeEmbedding` function now provides options to normalize and
  pad features to ensure a valid state vector is prepared.
  [(#275)](https://github.com/XanaduAI/pennylane/pull/275)

* Operations can now optionally specify generators, either as existing PennyLane
  operations, or by providing a NumPy array.
  [(#295)](https://github.com/XanaduAI/pennylane/pull/295)
  [(#313)](https://github.com/XanaduAI/pennylane/pull/313)

* Adds a `Device.parameters` property, so that devices can view a dictionary mapping free
  parameters to operation parameters. This will allow plugin devices to take advantage
  of parametric compilation.
  [(#283)](https://github.com/XanaduAI/pennylane/pull/283)

* Introduces two enumerations: `Any` and `All`, representing any number of wires
  and all wires in the system respectively. They can be imported from
  `pennylane.operation`, and can be used when defining the `Operation.num_wires`
  class attribute of operations.
  [(#277)](https://github.com/XanaduAI/pennylane/pull/277)

  As part of this change:

  - `All` is equivalent to the integer 0, for backwards compatibility with the
    existing test suite

  - `Any` is equivalent to the integer -1 to allow numeric comparison
    operators to continue working

  - An additional validation is now added to the `Operation` class,
    which will alert the user that an operation with `num_wires = All`
    is being incorrectly.

* The one-qubit rotations in `pennylane.plugins.default_qubit` no longer depend on Scipy's `expm`. Instead
  they are calculated with Euler's formula.
  [(#292)](https://github.com/XanaduAI/pennylane/pull/292)

* Creates an `ObservableReturnTypes` enumeration class containing `Sample`,
  `Variance` and `Expectation`. These new values can be assigned to the `return_type`
  attribute of an `Observable`.
  [(#290)](https://github.com/XanaduAI/pennylane/pull/290)

* Changed the signature of the `RandomLayer` and `RandomLayers` templates to have a fixed seed by default.
  [(#258)](https://github.com/XanaduAI/pennylane/pull/258)

* `setup.py` has been cleaned up, removing the non-working shebang,
  and removing unused imports.
  [(#262)](https://github.com/XanaduAI/pennylane/pull/262)

<h3>Documentation</h3>

* A documentation refactor to simplify the tutorials and
  include Sphinx-Gallery.
  [(#291)](https://github.com/XanaduAI/pennylane/pull/291)

  - Examples and tutorials previously split across the `examples/`
    and `doc/tutorials/` directories, in a mixture of ReST and Jupyter notebooks,
    have been rewritten as Python scripts with ReST comments in a single location,
    the `examples/` folder.

  - Sphinx-Gallery is used to automatically build and run the tutorials.
    Rendered output is displayed in the Sphinx documentation.

  - Links are provided at the top of every tutorial page for downloading the
    tutorial as an executable python script, downloading the tutorial
    as a Jupyter notebook, or viewing the notebook on GitHub.

  - The tutorials table of contents have been moved to a single quick start page.

* Fixed a typo in `QubitStateVector`.
  [(#296)](https://github.com/XanaduAI/pennylane/pull/296)

* Fixed a typo in the `default_gaussian.gaussian_state` function.
  [(#293)](https://github.com/XanaduAI/pennylane/pull/293)

* Fixed a typo in the gradient recipe within the `RX`, `RY`, `RZ`
  operation docstrings.
  [(#248)](https://github.com/XanaduAI/pennylane/pull/248)

* Fixed a broken link in the tutorial documentation, as a
  result of the `qml.expval.Observable` deprecation.
  [(#246)](https://github.com/XanaduAI/pennylane/pull/246)

<h3>Bug fixes</h3>

* Fixed a bug where a `PolyXP` observable would fail if applied to subsets
  of wires on `default.gaussian`.
  [(#277)](https://github.com/XanaduAI/pennylane/pull/277)

<h3>Contributors</h3>

This release contains contributions from (in alphabetical order):

Simon Cross, Aroosa Ijaz, Josh Izaac, Nathan Killoran, Johannes Jakob Meyer,
Rohit Midha, Nicolás Quesada, Maria Schuld, Antal Száva, Roeland Wiersema.

# Release 0.4.0

<h3>New features since last release</h3>

* `pennylane.expval()` is now a top-level *function*, and is no longer
  a package of classes. For now, the existing `pennylane.expval.Observable`
  interface continues to work, but will raise a deprecation warning.
  [(#232)](https://github.com/XanaduAI/pennylane/pull/232)

* Variance support: QNodes can now return the variance of observables,
  via the top-level `pennylane.var()` function. To support this on
  plugin devices, there is a new `Device.var` method.

  The following observables support analytic gradients of variances:

  - All qubit observables (requiring 3 circuit evaluations for involutory
    observables such as `Identity`, `X`, `Y`, `Z`; and 5 circuit evals for
    non-involutary observables, currently only `qml.Hermitian`)

  - First-order CV observables (requiring 5 circuit evaluations)

  Second-order CV observables support numerical variance gradients.

* `pennylane.about()` function added, providing details
  on current PennyLane version, installed plugins, Python,
  platform, and NumPy versions [(#186)](https://github.com/XanaduAI/pennylane/pull/186)

* Removed the logic that allowed `wires` to be passed as a positional
  argument in quantum operations. This allows us to raise more useful
  error messages for the user if incorrect syntax is used.
  [(#188)](https://github.com/XanaduAI/pennylane/pull/188)

* Adds support for multi-qubit expectation values of the `pennylane.Hermitian()`
  observable [(#192)](https://github.com/XanaduAI/pennylane/pull/192)

* Adds support for multi-qubit expectation values in `default.qubit`.
  [(#202)](https://github.com/XanaduAI/pennylane/pull/202)

* Organize templates into submodules [(#195)](https://github.com/XanaduAI/pennylane/pull/195).
  This included the following improvements:

  - Distinguish embedding templates from layer templates.

  - New random initialization functions supporting the templates available
    in the new submodule `pennylane.init`.

  - Added a random circuit template (`RandomLayers()`), in which rotations and 2-qubit gates are randomly
    distributed over the wires

  - Add various embedding strategies

<h3>Breaking changes</h3>

* The `Device` methods `expectations`, `pre_expval`, and `post_expval` have been
  renamed to `observables`, `pre_measure`, and `post_measure` respectively.
  [(#232)](https://github.com/XanaduAI/pennylane/pull/232)

<h3>Improvements</h3>

* `default.qubit` plugin now uses `np.tensordot` when applying quantum operations
  and evaluating expectations, resulting in significant speedup
  [(#239)](https://github.com/XanaduAI/pennylane/pull/239),
  [(#241)](https://github.com/XanaduAI/pennylane/pull/241)

* PennyLane now allows division of quantum operation parameters by a constant
  [(#179)](https://github.com/XanaduAI/pennylane/pull/179)

* Portions of the test suite are in the process of being ported to pytest.
  Note: this is still a work in progress.

  Ported tests include:

  - `test_ops.py`
  - `test_about.py`
  - `test_classical_gradients.py`
  - `test_observables.py`
  - `test_measure.py`
  - `test_init.py`
  - `test_templates*.py`
  - `test_ops.py`
  - `test_variable.py`
  - `test_qnode.py` (partial)

<h3>Bug fixes</h3>

* Fixed a bug in `Device.supported`, which would incorrectly
  mark an operation as supported if it shared a name with an
  observable [(#203)](https://github.com/XanaduAI/pennylane/pull/203)

* Fixed a bug in `Operation.wires`, by explicitly casting the
  type of each wire to an integer [(#206)](https://github.com/XanaduAI/pennylane/pull/206)

* Removed code in PennyLane which configured the logger,
  as this would clash with users' configurations
  [(#208)](https://github.com/XanaduAI/pennylane/pull/208)

* Fixed a bug in `default.qubit`, in which `QubitStateVector` operations
  were accidentally being cast to `np.float` instead of `np.complex`.
  [(#211)](https://github.com/XanaduAI/pennylane/pull/211)


<h3>Contributors</h3>

This release contains contributions from:

Shahnawaz Ahmed, riveSunder, Aroosa Ijaz, Josh Izaac, Nathan Killoran, Maria Schuld.

# Release 0.3.1

<h3>Bug fixes</h3>

* Fixed a bug where the interfaces submodule was not correctly being packaged via setup.py

# Release 0.3.0

<h3>New features since last release</h3>

* PennyLane now includes a new `interfaces` submodule, which enables QNode integration with additional machine learning libraries.
* Adds support for an experimental PyTorch interface for QNodes
* Adds support for an experimental TensorFlow eager execution interface for QNodes
* Adds a PyTorch+GPU+QPU tutorial to the documentation
* Documentation now includes links and tutorials including the new [PennyLane-Forest](https://github.com/rigetti/pennylane-forest) plugin.

<h3>Improvements</h3>

* Printing a QNode object, via `print(qnode)` or in an interactive terminal, now displays more useful information regarding the QNode,
  including the device it runs on, the number of wires, it's interface, and the quantum function it uses:

  ```python
  >>> print(qnode)
  <QNode: device='default.qubit', func=circuit, wires=2, interface=PyTorch>
  ```

<h3>Contributors</h3>

This release contains contributions from:

Josh Izaac and Nathan Killoran.


# Release 0.2.0

<h3>New features since last release</h3>

* Added the `Identity` expectation value for both CV and qubit models [(#135)](https://github.com/XanaduAI/pennylane/pull/135)
* Added the `templates.py` submodule, containing some commonly used QML models to be used as ansatz in QNodes [(#133)](https://github.com/XanaduAI/pennylane/pull/133)
* Added the `qml.Interferometer` CV operation [(#152)](https://github.com/XanaduAI/pennylane/pull/152)
* Wires are now supported as free QNode parameters [(#151)](https://github.com/XanaduAI/pennylane/pull/151)
* Added ability to update stepsizes of the optimizers [(#159)](https://github.com/XanaduAI/pennylane/pull/159)

<h3>Improvements</h3>

* Removed use of hardcoded values in the optimizers, made them parameters (see [#131](https://github.com/XanaduAI/pennylane/pull/131) and [#132](https://github.com/XanaduAI/pennylane/pull/132))
* Created the new `PlaceholderExpectation`, to be used when both CV and qubit expval modules contain expectations with the same name
* Provide a way for plugins to view the operation queue _before_ applying operations. This allows for on-the-fly modifications of
  the queue, allowing hardware-based plugins to support the full range of qubit expectation values. [(#143)](https://github.com/XanaduAI/pennylane/pull/143)
* QNode return values now support _any_ form of sequence, such as lists, sets, etc. [(#144)](https://github.com/XanaduAI/pennylane/pull/144)
* CV analytic gradient calculation is now more robust, allowing for operations which may not themselves be differentiated, but have a
  well defined `_heisenberg_rep` method, and so may succeed operations that are analytically differentiable [(#152)](https://github.com/XanaduAI/pennylane/pull/152)

<h3>Bug fixes</h3>

* Fixed a bug where the variational classifier example was not batching when learning parity (see [#128](https://github.com/XanaduAI/pennylane/pull/128) and [#129](https://github.com/XanaduAI/pennylane/pull/129))
* Fixed an inconsistency where some initial state operations were documented as accepting complex parameters - all operations
  now accept real values [(#146)](https://github.com/XanaduAI/pennylane/pull/146)

<h3>Contributors</h3>

This release contains contributions from:

Christian Gogolin, Josh Izaac, Nathan Killoran, and Maria Schuld.


# Release 0.1.0

Initial public release.

<h3>Contributors</h3>
This release contains contributions from:

Ville Bergholm, Josh Izaac, Maria Schuld, Christian Gogolin, and Nathan Killoran.<|MERGE_RESOLUTION|>--- conflicted
+++ resolved
@@ -2,7 +2,6 @@
 
 <h3>New features since last release</h3>
 
-<<<<<<< HEAD
 * Adds `QubitCarry` and `QubitSum` operations for basic arithmetic.
   [(#1169)](https://github.com/PennyLaneAI/pennylane/pull/1169)
 
@@ -32,13 +31,6 @@
   (0, 1)
   ```
 
-* Computing second derivatives and Hessians of QNodes is now supported when
-  using the Autograd interface.
-  [(#1130)](https://github.com/PennyLaneAI/pennylane/pull/1130)
-=======
-<h3>Improvements</h3>
->>>>>>> 8bbb23e6
-
 <h3>Breaking changes</h3>
 
 <h3>Bug fixes</h3>
@@ -47,7 +39,9 @@
 
 <h3>Contributors</h3>
 
-This release contains contributions from:
+This release contains contributions from (in alphabetical order):
+
+Diego Guala
 
 # Release 0.15.0 (current release)
 
