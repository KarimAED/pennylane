# Release 0.16.0-dev (development release)

<h3>New features since last release</h3>


* Adds the `QuantumAdder` template.
  The following example adds any two bit strings:

  ```python
  a_input = '111'
  b_input = '111'
  a_input = np.array([int(item) for item in list(a_input)])
  b_input = np.array([int(item) for item in list(b_input)])
  a_wires=list(range(len(a_input)))
  b_wires=list(range(len(a_input),len(b_input)+len(a_input)))
  carry_wires=list(range(len(a_input)+len(b_input),max(len(a_input),len(b_input)+1+len(a_input)+len(b_input))))
  dev = qml.device('default.qubit',wires=(len(a_wires)+len(b_wires)+len(carry_wires)))
  @qml.qnode(dev)
  def circuit():
    qml.BasisState(np.append(a_input,b_input),wires=(a_wires+b_wires))
    qml.templates.QuantumAdder(a_wires=a_wires,b_wires=b_wires,carry_wires=carry_wires)
    return qml.state()

  state=circuit()
  state_value=np.argmax(state)
  binary_format_string = "0"+str(dev.num_wires)+"b"
  state_binary=format(state_value,binary_format_string)
  result = [carry_wires[0]]+b_wires
  result_string=""
  for i in result:
    result_string=result_string+state_binary[i]
  ```

  ```pycon
  >>> print(a_input,"+",b_input, "=",result_string)
  [1 1 1] + [1 1 1] = 1110
  ```

* TBD: Add `qml.qaoa.cycle` (when structure is finalised)
  [(#1207)](https://github.com/PennyLaneAI/pennylane/pull/1207)
  [(#1209)](https://github.com/PennyLaneAI/pennylane/pull/1209)


* Adds `QubitCarry` and `QubitSum` operations for basic arithmetic.
  [(#1169)](https://github.com/PennyLaneAI/pennylane/pull/1169)

  The following example adds two 1-bit numbers, returning a 2-bit answer:

  ```python
  dev = qml.device('default.qubit', wires = 4)
  a = 0
  b = 1

  @qml.qnode(dev)
  def circuit():
      qml.BasisState(np.array([a, b]), wires=[1, 2])
      qml.QubitCarry(wires=[0, 1, 2, 3])
      qml.CNOT(wires=[1, 2])
      qml.QubitSum(wires=[0, 1, 2])
      return qml.probs(wires=[3, 2])

  probs = circuit()
  bitstrings = tuple(itertools.product([0, 1], repeat = 2))
  indx = np.argwhere(probs == 1).flatten()[0]
  output = bitstrings[indx]
  ```

  ```pycon
  >>> print(output)
  (0, 1)
  ```

<h3>Improvements</h3>

* The device test suite now provides test cases for checking gates by comparing
  expectation values.
  [(#1212)](https://github.com/PennyLaneAI/pennylane/pull/1212)

* PennyLane's test suite is now code-formatted using `black -l 100`.
  [(#1222)](https://github.com/PennyLaneAI/pennylane/pull/1222)

<h3>Breaking changes</h3>

<h3>Bug fixes</h3>

<h3>Documentation</h3>

* Updated the docstring of `qml.PolyXP` to reference the new location of internal
  usage. [(#1262)](https://github.com/PennyLaneAI/pennylane/pull/1262)

* Removes occurrences of the deprecated device argument ``analytic`` from the documentation.
  [(#1261)](https://github.com/PennyLaneAI/pennylane/pull/1261)

<h3>Contributors</h3>

This release contains contributions from (in alphabetical order):

Thomas Bromley, Olivia Di Matteo, Diego Guala, Anthony Hayes, Josh Izaac, Antal Száva

# Release 0.15.1 (current release)

<h3>Bug fixes</h3>

* Fixes two bugs in the parameter-shift Hessian.
  [(#1260)](https://github.com/PennyLaneAI/pennylane/pull/1260)

  - Fixes a bug where having an unused parameter in the Autograd interface
    would result in an indexing error during backpropagation.

  - The parameter-shift Hessian only supports the two-term parameter-shift
    rule currently, so raises an error if asked to differentiate
    any unsupported gates (such as the controlled rotation gates).

* A bug which resulted in `qml.adjoint()` and `qml.inv()` failing to work with
  templates has been fixed.
  [(#1243)](https://github.com/PennyLaneAI/pennylane/pull/1243)

* Deprecation warning instances in PennyLane have been changed to `UserWarning`,
  to account for recent changes to how Python warnings are filtered in
  [PEP565](https://www.python.org/dev/peps/pep-0565/).
  [(#1211)](https://github.com/PennyLaneAI/pennylane/pull/1211)

<h3>Documentation</h3>

* Updated the order of the parameters to the `GaussianState` operation to match
  the way that the PennyLane-SF plugin uses them.
  [(#1255)](https://github.com/PennyLaneAI/pennylane/pull/1255)

<h3>Contributors</h3>

This release contains contributions from (in alphabetical order):

Josh Izaac, Maria Schuld, Antal Száva.

<<<<<<< HEAD

# Release 0.15.0 (current release)
=======
# Release 0.15.0
>>>>>>> fe5d1dff

<h3>New features since last release</h3>

<h4>Better and more flexible shot control</h4>

* Adds a new optimizer `qml.ShotAdaptiveOptimizer`, a gradient-descent optimizer where
  the shot rate is adaptively calculated using the variances of the parameter-shift gradient.
  [(#1139)](https://github.com/PennyLaneAI/pennylane/pull/1139)

  By keeping a running average of the parameter-shift gradient and the *variance* of the
  parameter-shift gradient, this optimizer frugally distributes a shot budget across the partial
  derivatives of each parameter.

  In addition, if computing the expectation value of a Hamiltonian, weighted random sampling can be
  used to further distribute the shot budget across the local terms from which the Hamiltonian is
  constructed.

  This optimizer is based on both the [iCANS1](https://quantum-journal.org/papers/q-2020-05-11-263)
  and [Rosalin](https://arxiv.org/abs/2004.06252) shot-adaptive optimizers.

  Once constructed, the cost function can be passed directly to the optimizer's `step` method.  The
  attribute `opt.total_shots_used` can be used to track the number of shots per iteration.

  ```pycon
  >>> coeffs = [2, 4, -1, 5, 2]
  >>> obs = [
  ...   qml.PauliX(1),
  ...   qml.PauliZ(1),
  ...   qml.PauliX(0) @ qml.PauliX(1),
  ...   qml.PauliY(0) @ qml.PauliY(1),
  ...   qml.PauliZ(0) @ qml.PauliZ(1)
  ... ]
  >>> H = qml.Hamiltonian(coeffs, obs)
  >>> dev = qml.device("default.qubit", wires=2, shots=100)
  >>> cost = qml.ExpvalCost(qml.templates.StronglyEntanglingLayers, H, dev)
  >>> params = qml.init.strong_ent_layers_uniform(n_layers=2, n_wires=2)
  >>> opt = qml.ShotAdaptiveOptimizer(min_shots=10)
  >>> for i in range(5):
  ...    params = opt.step(cost, params)
  ...    print(f"Step {i}: cost = {cost(params):.2f}, shots_used = {opt.total_shots_used}")
  Step 0: cost = -5.68, shots_used = 240
  Step 1: cost = -2.98, shots_used = 336
  Step 2: cost = -4.97, shots_used = 624
  Step 3: cost = -5.53, shots_used = 1054
  Step 4: cost = -6.50, shots_used = 1798
  ```

* Batches of shots can now be specified as a list, allowing measurement statistics
  to be course-grained with a single QNode evaluation.
  [(#1103)](https://github.com/PennyLaneAI/pennylane/pull/1103)

  ```pycon
  >>> shots_list = [5, 10, 1000]
  >>> dev = qml.device("default.qubit", wires=2, shots=shots_list)
  ```

  When QNodes are executed on this device, a single execution of 1015 shots will be submitted.
  However, three sets of measurement statistics will be returned; using the first 5 shots,
  second set of 10 shots, and final 1000 shots, separately.

  For example, executing a circuit with two outputs will lead to a result of shape `(3, 2)`:

  ```pycon
  >>> @qml.qnode(dev)
  ... def circuit(x):
  ...     qml.RX(x, wires=0)
  ...     qml.CNOT(wires=[0, 1])
  ...     return qml.expval(qml.PauliZ(0) @ qml.PauliX(1)), qml.expval(qml.PauliZ(0))
  >>> circuit(0.5)
  [[0.33333333 1.        ]
   [0.2        1.        ]
   [0.012      0.868     ]]
  ```

  This output remains fully differentiable.

- The number of shots can now be specified on a per-call basis when evaluating a QNode.
  [(#1075)](https://github.com/PennyLaneAI/pennylane/pull/1075).

  For this, the qnode should be called with an additional `shots` keyword argument:

  ```pycon
  >>> dev = qml.device('default.qubit', wires=1, shots=10) # default is 10
  >>> @qml.qnode(dev)
  ... def circuit(a):
  ...     qml.RX(a, wires=0)
  ...     return qml.sample(qml.PauliZ(wires=0))
  >>> circuit(0.8)
  [ 1  1  1 -1 -1  1  1  1  1  1]
  >>> circuit(0.8, shots=3)
  [ 1  1  1]
  >>> circuit(0.8)
  [ 1  1  1 -1 -1  1  1  1  1  1]
  ```

<h4>New differentiable quantum transforms</h4>

A new module is available,
[qml.transforms](https://pennylane.rtfd.io/en/stable/code/qml_transforms.html),
which contains *differentiable quantum transforms*. These are functions that act
on QNodes, quantum functions, devices, and tapes, transforming them while remaining
fully differentiable.

* A new adjoint transform has been added.
  [(#1111)](https://github.com/PennyLaneAI/pennylane/pull/1111)
  [(#1135)](https://github.com/PennyLaneAI/pennylane/pull/1135)

  This new method allows users to apply the adjoint of an arbitrary sequence of operations.

  ```python
  def subroutine(wire):
      qml.RX(0.123, wires=wire)
      qml.RY(0.456, wires=wire)

  dev = qml.device('default.qubit', wires=1)
  @qml.qnode(dev)
  def circuit():
      subroutine(0)
      qml.adjoint(subroutine)(0)
      return qml.expval(qml.PauliZ(0))
  ```

  This creates the following circuit:

  ```pycon
  >>> print(qml.draw(circuit)())
  0: --RX(0.123)--RY(0.456)--RY(-0.456)--RX(-0.123)--| <Z>
  ```

  Directly applying to a gate also works as expected.

  ```python
  qml.adjoint(qml.RX)(0.123, wires=0) # applies RX(-0.123)
  ```

* A new transform `qml.ctrl` is now available that adds control wires to subroutines.
  [(#1157)](https://github.com/PennyLaneAI/pennylane/pull/1157)

  ```python
  def my_ansatz(params):
     qml.RX(params[0], wires=0)
     qml.RZ(params[1], wires=1)

  # Create a new operation that applies `my_ansatz`
  # controlled by the "2" wire.
  my_ansatz2 = qml.ctrl(my_ansatz, control=2)

  @qml.qnode(dev)
  def circuit(params):
      my_ansatz2(params)
      return qml.state()
  ```

  This is equivalent to:

  ```python
  @qml.qnode(...)
  def circuit(params):
      qml.CRX(params[0], wires=[2, 0])
      qml.CRZ(params[1], wires=[2, 1])
      return qml.state()
  ```

* The `qml.transforms.classical_jacobian` transform has been added.
  [(#1186)](https://github.com/PennyLaneAI/pennylane/pull/1186)

  This transform returns a function to extract the Jacobian matrix of the classical part of a
  QNode, allowing the classical dependence between the QNode arguments and the quantum gate
  arguments to be extracted.

  For example, given the following QNode:

  ```pycon
  >>> @qml.qnode(dev)
  ... def circuit(weights):
  ...     qml.RX(weights[0], wires=0)
  ...     qml.RY(weights[0], wires=1)
  ...     qml.RZ(weights[2] ** 2, wires=1)
  ...     return qml.expval(qml.PauliZ(0))
  ```

  We can use this transform to extract the relationship
  :math:`f: \mathbb{R}^n \rightarrow\mathbb{R}^m` between the input QNode
  arguments :math:`w` and the gate arguments :math:`g`, for
  a given value of the QNode arguments:

  ```pycon
  >>> cjac_fn = qml.transforms.classical_jacobian(circuit)
  >>> weights = np.array([1., 1., 1.], requires_grad=True)
  >>> cjac = cjac_fn(weights)
  >>> print(cjac)
  [[1. 0. 0.]
   [1. 0. 0.]
   [0. 0. 2.]]
  ```

  The returned Jacobian has rows corresponding to gate arguments, and columns corresponding to
  QNode arguments; that is, :math:`J_{ij} = \frac{\partial}{\partial g_i} f(w_j)`.

<h4>More operations and templates</h4>

* Added the `SingleExcitation` two-qubit operation, which is useful for quantum
  chemistry applications.
  [(#1121)](https://github.com/PennyLaneAI/pennylane/pull/1121)

  It can be used to perform an SO(2) rotation in the subspace
  spanned by the states :math:`|01\rangle` and :math:`|10\rangle`.
  For example, the following circuit performs the transformation
  :math:`|10\rangle \rightarrow \cos(\phi/2)|10\rangle - \sin(\phi/2)|01\rangle`:    

  ```python
  dev = qml.device('default.qubit', wires=2)

  @qml.qnode(dev)
  def circuit(phi):
      qml.PauliX(wires=0)
      qml.SingleExcitation(phi, wires=[0, 1])
  ```

  The `SingleExcitation` operation supports analytic gradients on hardware
  using only four expectation value calculations, following results from
  [Kottmann et al.](https://arxiv.org/abs/2011.05938)

* Added the `DoubleExcitation` four-qubit operation, which is useful for quantum
  chemistry applications.
  [(#1123)](https://github.com/PennyLaneAI/pennylane/pull/1123)

  It can be used to perform an SO(2) rotation in the subspace
  spanned by the states :math:`|1100\rangle` and :math:`|0011\rangle`.
  For example, the following circuit performs the transformation
  :math:`|1100\rangle\rightarrow \cos(\phi/2)|1100\rangle - \sin(\phi/2)|0011\rangle`:   

  ```python
  dev = qml.device('default.qubit', wires=2)

  @qml.qnode(dev)
  def circuit(phi):
      qml.PauliX(wires=0)
      qml.PauliX(wires=1)
      qml.DoubleExcitation(phi, wires=[0, 1, 2, 3])
  ```

  The `DoubleExcitation` operation supports analytic gradients on hardware using only
  four expectation value calculations, following results from
  [Kottmann et al.](https://arxiv.org/abs/2011.05938).

* Added the `QuantumMonteCarlo` template for performing quantum Monte Carlo estimation of an
  expectation value on simulator.
  [(#1130)](https://github.com/PennyLaneAI/pennylane/pull/1130)

  The following example shows how the expectation value of sine squared over a standard normal
  distribution can be approximated:

  ```python
  from scipy.stats import norm

  m = 5
  M = 2 ** m
  n = 10
  N = 2 ** n
  target_wires = range(m + 1)
  estimation_wires = range(m + 1, n + m + 1)

  xmax = np.pi  # bound to region [-pi, pi]
  xs = np.linspace(-xmax, xmax, M)

  probs = np.array([norm().pdf(x) for x in xs])
  probs /= np.sum(probs)

  func = lambda i: np.sin(xs[i]) ** 2

  dev = qml.device("default.qubit", wires=(n + m + 1))

  @qml.qnode(dev)
  def circuit():
      qml.templates.QuantumMonteCarlo(
          probs,
          func,
          target_wires=target_wires,
          estimation_wires=estimation_wires,
      )
      return qml.probs(estimation_wires)

  phase_estimated = np.argmax(circuit()[:int(N / 2)]) / N
  expectation_estimated = (1 - np.cos(np.pi * phase_estimated)) / 2
  ```

* Added the `QuantumPhaseEstimation` template for performing quantum phase estimation for an input
  unitary matrix.
  [(#1095)](https://github.com/PennyLaneAI/pennylane/pull/1095)

  Consider the matrix corresponding to a rotation from an `RX` gate:

  ```pycon
  >>> phase = 5
  >>> target_wires = [0]
  >>> unitary = qml.RX(phase, wires=0).matrix
  ```

  The ``phase`` parameter can be estimated using ``QuantumPhaseEstimation``. For example, using five
  phase-estimation qubits:

  ```python
  n_estimation_wires = 5
  estimation_wires = range(1, n_estimation_wires + 1)

  dev = qml.device("default.qubit", wires=n_estimation_wires + 1)

  @qml.qnode(dev)
  def circuit():
      # Start in the |+> eigenstate of the unitary
      qml.Hadamard(wires=target_wires)

      QuantumPhaseEstimation(
          unitary,
          target_wires=target_wires,
          estimation_wires=estimation_wires,
      )

      return qml.probs(estimation_wires)

  phase_estimated = np.argmax(circuit()) / 2 ** n_estimation_wires

  # Need to rescale phase due to convention of RX gate
  phase_estimated = 4 * np.pi * (1 - phase)
  ```

- Added the `ControlledPhaseShift` gate as well as the `QFT` operation for applying quantum Fourier
  transforms.
  [(#1064)](https://github.com/PennyLaneAI/pennylane/pull/1064)

  ```python
  @qml.qnode(dev)
  def circuit_qft(basis_state):
      qml.BasisState(basis_state, wires=range(3))
      qml.QFT(wires=range(3))
      return qml.state()
  ```

- Added the `ControlledQubitUnitary` operation. This
  enables implementation of multi-qubit gates with a variable number of
  control qubits. It is also possible to specify a different state for the
  control qubits using the `control_values` argument (also known as a
  mixed-polarity multi-controlled operation).
  [(#1069)](https://github.com/PennyLaneAI/pennylane/pull/1069)
  [(#1104)](https://github.com/PennyLaneAI/pennylane/pull/1104)

  For example, we can  create a multi-controlled T gate using:

  ```python
  T = qml.T._matrix()
  qml.ControlledQubitUnitary(T, control_wires=[0, 1, 3], wires=2, control_values="110")
  ```

  Here, the T gate will be applied to wire `2` if control wires `0` and `1` are in
  state `1`, and control wire `3` is in state `0`. If no value is passed to
  `control_values`, the gate will be applied if all control wires are in
  the `1` state.

- Added `MultiControlledX` for multi-controlled `NOT` gates.
  This is a special case of `ControlledQubitUnitary` that applies a
  Pauli X gate conditioned on the state of an arbitrary number of
  control qubits.
  [(#1104)](https://github.com/PennyLaneAI/pennylane/pull/1104)

<h4>Support for higher-order derivatives on hardware</h4>

* Computing second derivatives and Hessians of QNodes is now supported with
  the parameter-shift differentiation method, on all machine learning interfaces.
  [(#1130)](https://github.com/PennyLaneAI/pennylane/pull/1130)
  [(#1129)](https://github.com/PennyLaneAI/pennylane/pull/1129)
  [(#1110)](https://github.com/PennyLaneAI/pennylane/pull/1110)

  Hessians are computed using the parameter-shift rule, and can be
  evaluated on both hardware and simulator devices.

  ```python
  dev = qml.device('default.qubit', wires=1)

  @qml.qnode(dev, diff_method="parameter-shift")
  def circuit(p):
      qml.RY(p[0], wires=0)
      qml.RX(p[1], wires=0)
      return qml.expval(qml.PauliZ(0))

  x = np.array([1.0, 2.0], requires_grad=True)
  ```

  ```python
  >>> hessian_fn = qml.jacobian(qml.grad(circuit))
  >>> hessian_fn(x)
  [[0.2248451 0.7651474]
   [0.7651474 0.2248451]]
  ```

* Added the function `finite_diff()` to compute finite-difference
  approximations to the gradient and the second-order derivatives of
  arbitrary callable functions.
  [(#1090)](https://github.com/PennyLaneAI/pennylane/pull/1090)

  This is useful to compute the derivative of parametrized
  `pennylane.Hamiltonian` observables with respect to their parameters.

  For example, in quantum chemistry simulations it can be used to evaluate
  the derivatives of the electronic Hamiltonian with respect to the nuclear
  coordinates:

  ```pycon
  >>> def H(x):
  ...    return qml.qchem.molecular_hamiltonian(['H', 'H'], x)[0]
  >>> x = np.array([0., 0., -0.66140414, 0., 0., 0.66140414])
  >>> grad_fn = qml.finite_diff(H, N=1)
  >>> grad = grad_fn(x)
  >>> deriv2_fn = qml.finite_diff(H, N=2, idx=[0, 1])
  >>> deriv2_fn(x)
  ```

* The JAX interface now supports all devices, including hardware devices,
  via the parameter-shift differentiation method.
  [(#1076)](https://github.com/PennyLaneAI/pennylane/pull/1076)

  For example, using the JAX interface with Cirq:

  ```python
  dev = qml.device('cirq.simulator', wires=1)
  @qml.qnode(dev, interface="jax", diff_method="parameter-shift")
  def circuit(x):
      qml.RX(x[1], wires=0)
      qml.Rot(x[0], x[1], x[2], wires=0)
      return qml.expval(qml.PauliZ(0))
  weights = jnp.array([0.2, 0.5, 0.1])
  print(circuit(weights))
  ```

  Currently, when used with the parameter-shift differentiation method,
  only a single returned expectation value or variance is supported.
  Multiple expectations/variances, as well as probability and state returns,
  are not currently allowed.

<h3>Improvements</h3>

  ```python
  dev = qml.device("default.qubit", wires=2)

  inputstate = [np.sqrt(0.2), np.sqrt(0.3), np.sqrt(0.4), np.sqrt(0.1)]

  @qml.qnode(dev)
  def circuit():
      mottonen.MottonenStatePreparation(inputstate,wires=[0, 1])
      return qml.expval(qml.PauliZ(0))
  ```

  Previously returned:

  ```pycon
  >>> print(qml.draw(circuit)())
  0: ──RY(1.57)──╭C─────────────╭C──╭C──╭C──┤ ⟨Z⟩
  1: ──RY(1.35)──╰X──RY(0.422)──╰X──╰X──╰X──┤   
  ```

  In this release, it now returns:

  ```pycon
  >>> print(qml.draw(circuit)())
  0: ──RY(1.57)──╭C─────────────╭C──┤ ⟨Z⟩
  1: ──RY(1.35)──╰X──RY(0.422)──╰X──┤   
  ```

- The templates are now classes inheriting
  from `Operation`, and define the ansatz in their `expand()` method. This
  change does not affect the user interface.
  [(#1138)](https://github.com/PennyLaneAI/pennylane/pull/1138)
  [(#1156)](https://github.com/PennyLaneAI/pennylane/pull/1156)
  [(#1163)](https://github.com/PennyLaneAI/pennylane/pull/1163)
  [(#1192)](https://github.com/PennyLaneAI/pennylane/pull/1192)

  For convenience, some templates have a new method that returns the expected
  shape of the trainable parameter tensor, which can be used to create
  random tensors.

  ```python
  shape = qml.templates.BasicEntanglerLayers.shape(n_layers=2, n_wires=4)
  weights = np.random.random(shape)
  qml.templates.BasicEntanglerLayers(weights, wires=range(4))
  ```

- `QubitUnitary` now validates to ensure the input matrix is two dimensional.
  [(#1128)](https://github.com/PennyLaneAI/pennylane/pull/1128)

* Most layers in Pytorch or Keras accept arbitrary dimension inputs, where each dimension barring
  the last (in the case where the actual weight function of the layer operates on one-dimensional
  vectors) is broadcast over. This is now also supported by KerasLayer and TorchLayer.
  [(#1062)](https://github.com/PennyLaneAI/pennylane/pull/1062).

  Example use:

  ```python
  dev = qml.device("default.qubit", wires=4)
  x = tf.ones((5, 4, 4))

  @qml.qnode(dev)
  def layer(weights, inputs):
      qml.templates.AngleEmbedding(inputs, wires=range(4))
      qml.templates.StronglyEntanglingLayers(weights, wires=range(4))
      return [qml.expval(qml.PauliZ(i)) for i in range(4)]

  qlayer = qml.qnn.KerasLayer(layer, {"weights": (4, 4, 3)}, output_dim=4)
  out = qlayer(x)
  ```

  The output tensor has the following shape:
  ```pycon
  >>> out.shape
  (5, 4, 4)
  ```

* If only one argument to the function `qml.grad` has the `requires_grad` attribute
  set to True, then the returned gradient will be a NumPy array, rather than a
  tuple of length 1.
  [(#1067)](https://github.com/PennyLaneAI/pennylane/pull/1067)
  [(#1081)](https://github.com/PennyLaneAI/pennylane/pull/1081)

* An improvement has been made to how `QubitDevice` generates and post-processess samples,
  allowing QNode measurement statistics to work on devices with more than 32 qubits.
  [(#1088)](https://github.com/PennyLaneAI/pennylane/pull/1088)

* Due to the addition of `density_matrix()` as a return type from a QNode, tuples are now supported
  by the `output_dim` parameter in `qnn.KerasLayer`.
  [(#1070)](https://github.com/PennyLaneAI/pennylane/pull/1070)

* Two new utility methods are provided for working with quantum tapes.
  [(#1175)](https://github.com/PennyLaneAI/pennylane/pull/1175)

  - `qml.tape.get_active_tape()` gets the currently recording tape.

  - `tape.stop_recording()` is a context manager that temporarily
    stops the currently recording tape from recording additional
    tapes or quantum operations.

  For example:

  ```pycon
  >>> with qml.tape.QuantumTape():
  ...     qml.RX(0, wires=0)
  ...     current_tape = qml.tape.get_active_tape()
  ...     with current_tape.stop_recording():
  ...         qml.RY(1.0, wires=1)
  ...     qml.RZ(2, wires=1)
  >>> current_tape.operations
  [RX(0, wires=[0]), RZ(2, wires=[1])]
  ```

* When printing `qml.Hamiltonian` objects, the terms are sorted by number of wires followed by coefficients.
  [(#981)](https://github.com/PennyLaneAI/pennylane/pull/981)

* Adds `qml.math.conj` to the PennyLane math module.
  [(#1143)](https://github.com/PennyLaneAI/pennylane/pull/1143)

  This new method will do elementwise conjugation to the given tensor-like object,
  correctly dispatching to the required tensor-manipulation framework
  to preserve differentiability.

  ```python
  >>> a = np.array([1.0 + 2.0j])
  >>> qml.math.conj(a)
  array([1.0 - 2.0j])
  ```

* The four-term parameter-shift rule, as used by the controlled rotation operations,
  has been updated to use coefficients that minimize the variance as per
  https://arxiv.org/abs/2104.05695.
  [(#1206)](https://github.com/PennyLaneAI/pennylane/pull/1206)

* A new transform `qml.transforms.invisible` has been added, to make it easier
  to transform QNodes.
  [(#1175)](https://github.com/PennyLaneAI/pennylane/pull/1175)

<h3>Breaking changes</h3>

* Devices do not have an `analytic` argument or attribute anymore.
  Instead, `shots` is the source of truth for whether a simulator
  estimates return values from a finite number of shots, or whether
  it returns analytic results (`shots=None`).
  [(#1079)](https://github.com/PennyLaneAI/pennylane/pull/1079)
  [(#1196)](https://github.com/PennyLaneAI/pennylane/pull/1196)

  ```python  
  dev_analytic = qml.device('default.qubit', wires=1, shots=None)
  dev_finite_shots = qml.device('default.qubit', wires=1, shots=1000)

  def circuit():
      qml.Hadamard(wires=0)
      return qml.expval(qml.PauliZ(wires=0))

  circuit_analytic = qml.QNode(circuit, dev_analytic)
  circuit_finite_shots = qml.QNode(circuit, dev_finite_shots)
  ```

  Devices with `shots=None` return deterministic, exact results:

  ```pycon
  >>> circuit_analytic()
  0.0
  >>> circuit_analytic()
  0.0
  ```
  Devices with `shots > 0` return stochastic results estimated from
  samples in each run:

  ```pycon
  >>> circuit_finite_shots()
  -0.062
  >>> circuit_finite_shots()
  0.034
  ```

  The `qml.sample()` measurement can only be used on devices on which the number
  of shots is set explicitly.

* If creating a QNode from a quantum function with an argument named `shots`,
  a `UserWarning` is raised, warning the user that this is a reserved
  argument to change the number of shots on a per-call basis.
  [(#1075)](https://github.com/PennyLaneAI/pennylane/pull/1075)

* For devices inheriting from `QubitDevice`, the methods `expval`, `var`, `sample`
  accept two new keyword arguments --- `shot_range` and `bin_size`.
  [(#1103)](https://github.com/PennyLaneAI/pennylane/pull/1103)

  These new arguments allow for the statistics to be performed on only a subset of device samples.
  This finer level of control is accessible from the main UI by instantiating a device with a batch
  of shots.

  For example, consider the following device:

  ```pycon
  >>> dev = qml.device("my_device", shots=[5, (10, 3), 100])
  ```

  This device will execute QNodes using 135 shots, however
  measurement statistics will be **course grained** across these 135
  shots:

  * All measurement statistics will first be computed using the
    first 5 shots --- that is, `shots_range=[0, 5]`, `bin_size=5`.

  * Next, the tuple `(10, 3)` indicates 10 shots, repeated 3 times. This will use
    `shot_range=[5, 35]`, performing the expectation value in bins of size 10
    (`bin_size=10`).

  * Finally, we repeat the measurement statistics for the final 100 shots,
    `shot_range=[35, 135]`, `bin_size=100`.


* The old PennyLane core has been removed, including the following modules:
  [(#1100)](https://github.com/PennyLaneAI/pennylane/pull/1100)

  - `pennylane.variables`
  - `pennylane.qnodes`

  As part of this change, the location of the new core within the Python
  module has been moved:

  - Moves `pennylane.tape.interfaces` → `pennylane.interfaces`
  - Merges `pennylane.CircuitGraph` and `pennylane.TapeCircuitGraph`  → `pennylane.CircuitGraph`
  - Merges `pennylane.OperationRecorder` and `pennylane.TapeOperationRecorder`  →
  - `pennylane.tape.operation_recorder`
  - Merges `pennylane.measure` and `pennylane.tape.measure` → `pennylane.measure`
  - Merges `pennylane.operation` and `pennylane.tape.operation` → `pennylane.operation`
  - Merges `pennylane._queuing` and `pennylane.tape.queuing` → `pennylane.queuing`

  This has no affect on import location.

  In addition,

  - All tape-mode functions have been removed (`qml.enable_tape()`, `qml.tape_mode_active()`),
  - All tape fixtures have been deleted,
  - Tests specifically for non-tape mode have been deleted.

* The device test suite no longer accepts the `analytic` keyword.
  [(#1216)](https://github.com/PennyLaneAI/pennylane/pull/1216)

<h3>Bug fixes</h3>

* Fixes a bug where using the circuit drawer with a `ControlledQubitUnitary`
  operation raised an error.
  [(#1174)](https://github.com/PennyLaneAI/pennylane/pull/1174)

* Fixes a bug and a test where the ``QuantumTape.is_sampled`` attribute was not
  being updated.
  [(#1126)](https://github.com/PennyLaneAI/pennylane/pull/1126)

* Fixes a bug where `BasisEmbedding` would not accept inputs whose bits are all ones
  or all zeros.
  [(#1114)](https://github.com/PennyLaneAI/pennylane/pull/1114)

* The `ExpvalCost` class raises an error if instantiated
  with non-expectation measurement statistics.
  [(#1106)](https://github.com/PennyLaneAI/pennylane/pull/1106)

* Fixes a bug where decompositions would reset the differentiation method
  of a QNode.
  [(#1117)](https://github.com/PennyLaneAI/pennylane/pull/1117)

* Fixes a bug where the second-order CV parameter-shift rule would error
  if attempting to compute the gradient of a QNode with more than one
  second-order observable.
  [(#1197)](https://github.com/PennyLaneAI/pennylane/pull/1197)

* Fixes a bug where repeated Torch interface applications after expansion caused an error.
  [(#1223)](https://github.com/PennyLaneAI/pennylane/pull/1223)

* Sampling works correctly with batches of shots specified as a list.
  [(#1232)](https://github.com/PennyLaneAI/pennylane/pull/1232)

<h3>Documentation</h3>

- Updated the diagram used in the Architectural overview page of the
  Development guide such that it doesn't mention Variables.
  [(#1235)](https://github.com/PennyLaneAI/pennylane/pull/1235)

- Typos addressed in templates documentation.
  [(#1094)](https://github.com/PennyLaneAI/pennylane/pull/1094)

- Upgraded the documentation to use Sphinx 3.5.3 and the new m2r2 package.
  [(#1186)](https://github.com/PennyLaneAI/pennylane/pull/1186)

- Added `flaky` as dependency for running tests in the documentation.
  [(#1113)](https://github.com/PennyLaneAI/pennylane/pull/1113)

<h3>Contributors</h3>

This release contains contributions from (in alphabetical order):

Shahnawaz Ahmed, Juan Miguel Arrazola, Thomas Bromley, Olivia Di Matteo, Alain Delgado Gran, Kyle
Godbey, Diego Guala, Theodor Isacsson, Josh Izaac, Soran Jahangiri, Nathan Killoran, Christina Lee,
Daniel Polatajko, Chase Roberts, Sankalp Sanand, Pritish Sehzpaul, Maria Schuld, Antal Száva, David Wierichs.


# Release 0.14.1

<h3>Bug fixes</h3>

* Fixes a testing bug where tests that required JAX would fail if JAX was not installed.
  The tests will now instead be skipped if JAX can not be imported.
  [(#1066)](https://github.com/PennyLaneAI/pennylane/pull/1066)

* Fixes a bug where inverse operations could not be differentiated
  using backpropagation on `default.qubit`.
  [(#1072)](https://github.com/PennyLaneAI/pennylane/pull/1072)

* The QNode has a new keyword argument, `max_expansion`, that determines the maximum number of times
  the internal circuit should be expanded when executed on a device. In addition, the default number
  of max expansions has been increased from 2 to 10, allowing devices that require more than two
  operator decompositions to be supported.
  [(#1074)](https://github.com/PennyLaneAI/pennylane/pull/1074)

* Fixes a bug where `Hamiltonian` objects created with non-list arguments raised an error for
  arithmetic operations. [(#1082)](https://github.com/PennyLaneAI/pennylane/pull/1082)

* Fixes a bug where `Hamiltonian` objects with no coefficients or operations would return a faulty
  result when used with `ExpvalCost`. [(#1082)](https://github.com/PennyLaneAI/pennylane/pull/1082)

<h3>Documentation</h3>

* Updates mentions of `generate_hamiltonian` to `molecular_hamiltonian` in the
  docstrings of the `ExpvalCost` and `Hamiltonian` classes.
  [(#1077)](https://github.com/PennyLaneAI/pennylane/pull/1077)

<h3>Contributors</h3>

This release contains contributions from (in alphabetical order):

Thomas Bromley, Josh Izaac, Antal Száva.



# Release 0.14.0

<h3>New features since last release</h3>

<h4>Perform quantum machine learning with JAX</h4>

* QNodes created with `default.qubit` now support a JAX interface, allowing JAX to be used
  to create, differentiate, and optimize hybrid quantum-classical models.
  [(#947)](https://github.com/PennyLaneAI/pennylane/pull/947)

  This is supported internally via a new `default.qubit.jax` device. This device runs end to end in
  JAX, meaning that it supports all of the awesome JAX transformations (`jax.vmap`, `jax.jit`,
  `jax.hessian`, etc).

  Here is an example of how to use the new JAX interface:

  ```python
  dev = qml.device("default.qubit", wires=1)
  @qml.qnode(dev, interface="jax", diff_method="backprop")
  def circuit(x):
      qml.RX(x[1], wires=0)
      qml.Rot(x[0], x[1], x[2], wires=0)
      return qml.expval(qml.PauliZ(0))

  weights = jnp.array([0.2, 0.5, 0.1])
  grad_fn = jax.grad(circuit)
  print(grad_fn(weights))
  ```

  Currently, only `diff_method="backprop"` is supported, with plans to support more in the future.

<h4>New, faster, quantum gradient methods</h4>

* A new differentiation method has been added for use with simulators. The `"adjoint"`
  method operates after a forward pass by iteratively applying inverse gates to scan backwards
  through the circuit.
  [(#1032)](https://github.com/PennyLaneAI/pennylane/pull/1032)

  This method is similar to the reversible method, but has a lower time
  overhead and a similar memory overhead. It follows the approach provided by
  [Jones and Gacon](https://arxiv.org/abs/2009.02823). This method is only compatible with certain
  statevector-based devices such as `default.qubit`.

  Example use:

  ```python
  import pennylane as qml

  wires = 1
  device = qml.device("default.qubit", wires=wires)

  @qml.qnode(device, diff_method="adjoint")
  def f(params):
      qml.RX(0.1, wires=0)
      qml.Rot(*params, wires=0)
      qml.RX(-0.3, wires=0)
      return qml.expval(qml.PauliZ(0))

  params = [0.1, 0.2, 0.3]
  qml.grad(f)(params)
  ```

* The default logic for choosing the 'best' differentiation method has been altered
  to improve performance.
  [(#1008)](https://github.com/PennyLaneAI/pennylane/pull/1008)

  - If the quantum device provides its own gradient, this is now the preferred
    differentiation method.

  - If the quantum device natively supports classical
    backpropagation, this is now preferred over the parameter-shift rule.

    This will lead to marked speed improvement during optimization when using
    `default.qubit`, with a sight penalty on the forward-pass evaluation.

  More details are available below in the 'Improvements' section for plugin developers.

* PennyLane now supports analytical quantum gradients for noisy channels, in addition to its
  existing support for unitary operations. The noisy channels `BitFlip`, `PhaseFlip`, and
  `DepolarizingChannel` all support analytic gradients out of the box.
  [(#968)](https://github.com/PennyLaneAI/pennylane/pull/968)

* A method has been added for calculating the Hessian of quantum circuits using the second-order
  parameter shift formula.
  [(#961)](https://github.com/PennyLaneAI/pennylane/pull/961)

  The following example shows the calculation of the Hessian:

  ```python
  n_wires = 5
  weights = [2.73943676, 0.16289932, 3.4536312, 2.73521126, 2.6412488]

  dev = qml.device("default.qubit", wires=n_wires)

  with qml.tape.QubitParamShiftTape() as tape:
      for i in range(n_wires):
          qml.RX(weights[i], wires=i)

      qml.CNOT(wires=[0, 1])
      qml.CNOT(wires=[2, 1])
      qml.CNOT(wires=[3, 1])
      qml.CNOT(wires=[4, 3])

      qml.expval(qml.PauliZ(1))

  print(tape.hessian(dev))
  ```

  The Hessian is not yet supported via classical machine learning interfaces, but will
  be added in a future release.

<h4>More operations and templates</h4>

* Two new error channels, `BitFlip` and `PhaseFlip` have been added.
  [(#954)](https://github.com/PennyLaneAI/pennylane/pull/954)

  They can be used in the same manner as existing error channels:

  ```python
  dev = qml.device("default.mixed", wires=2)

  @qml.qnode(dev)
  def circuit():
      qml.RX(0.3, wires=0)
      qml.RY(0.5, wires=1)
      qml.BitFlip(0.01, wires=0)
      qml.PhaseFlip(0.01, wires=1)
      return qml.expval(qml.PauliZ(0))
  ```

* Apply permutations to wires using the `Permute` subroutine.
  [(#952)](https://github.com/PennyLaneAI/pennylane/pull/952)

  ```python
  import pennylane as qml
  dev = qml.device('default.qubit', wires=5)

  @qml.qnode(dev)
  def apply_perm():
      # Send contents of wire 4 to wire 0, of wire 2 to wire 1, etc.
      qml.templates.Permute([4, 2, 0, 1, 3], wires=dev.wires)
      return qml.expval(qml.PauliZ(0))
  ```

<h4>QNode transformations</h4>

* The `qml.metric_tensor` function transforms a QNode to produce the Fubini-Study
  metric tensor with full autodifferentiation support---even on hardware.
  [(#1014)](https://github.com/PennyLaneAI/pennylane/pull/1014)

  Consider the following QNode:

  ```python
  dev = qml.device("default.qubit", wires=3)

  @qml.qnode(dev, interface="autograd")
  def circuit(weights):
      # layer 1
      qml.RX(weights[0, 0], wires=0)
      qml.RX(weights[0, 1], wires=1)

      qml.CNOT(wires=[0, 1])
      qml.CNOT(wires=[1, 2])

      # layer 2
      qml.RZ(weights[1, 0], wires=0)
      qml.RZ(weights[1, 1], wires=2)

      qml.CNOT(wires=[0, 1])
      qml.CNOT(wires=[1, 2])
      return qml.expval(qml.PauliZ(0) @ qml.PauliZ(1)), qml.expval(qml.PauliY(2))
  ```

  We can use the `metric_tensor` function to generate a new function, that returns the
  metric tensor of this QNode:

  ```pycon
  >>> met_fn = qml.metric_tensor(circuit)
  >>> weights = np.array([[0.1, 0.2, 0.3], [0.4, 0.5, 0.6]], requires_grad=True)
  >>> met_fn(weights)
  tensor([[0.25  , 0.    , 0.    , 0.    ],
          [0.    , 0.25  , 0.    , 0.    ],
          [0.    , 0.    , 0.0025, 0.0024],
          [0.    , 0.    , 0.0024, 0.0123]], requires_grad=True)
  ```

  The returned metric tensor is also fully differentiable, in all interfaces.
  For example, differentiating the `(3, 2)` element:

  ```pycon
  >>> grad_fn = qml.grad(lambda x: met_fn(x)[3, 2])
  >>> grad_fn(weights)
  array([[ 0.04867729, -0.00049502,  0.        ],
         [ 0.        ,  0.        ,  0.        ]])
  ```

  Differentiation is also supported using Torch, Jax, and TensorFlow.

* Adds the new function `qml.math.cov_matrix()`. This function accepts a list of commuting
  observables, and the probability distribution in the shared observable eigenbasis after the
  application of an ansatz. It uses these to construct the covariance matrix in a *framework
  independent* manner, such that the output covariance matrix is autodifferentiable.
  [(#1012)](https://github.com/PennyLaneAI/pennylane/pull/1012)

  For example, consider the following ansatz and observable list:

  ```python3
  obs_list = [qml.PauliX(0) @ qml.PauliZ(1), qml.PauliY(2)]
  ansatz = qml.templates.StronglyEntanglingLayers
  ```

  We can construct a QNode to output the probability distribution in the shared eigenbasis of the
  observables:

  ```python
  dev = qml.device("default.qubit", wires=3)

  @qml.qnode(dev, interface="autograd")
  def circuit(weights):
      ansatz(weights, wires=[0, 1, 2])
      # rotate into the basis of the observables
      for o in obs_list:
          o.diagonalizing_gates()
      return qml.probs(wires=[0, 1, 2])
  ```

  We can now compute the covariance matrix:

  ```pycon
  >>> weights = qml.init.strong_ent_layers_normal(n_layers=2, n_wires=3)
  >>> cov = qml.math.cov_matrix(circuit(weights), obs_list)
  >>> cov
  array([[0.98707611, 0.03665537],
         [0.03665537, 0.99998377]])
  ```

  Autodifferentiation is fully supported using all interfaces:

  ```pycon
  >>> cost_fn = lambda weights: qml.math.cov_matrix(circuit(weights), obs_list)[0, 1]
  >>> qml.grad(cost_fn)(weights)[0]
  array([[[ 4.94240914e-17, -2.33786398e-01, -1.54193959e-01],
          [-3.05414996e-17,  8.40072236e-04,  5.57884080e-04],
          [ 3.01859411e-17,  8.60411436e-03,  6.15745204e-04]],

         [[ 6.80309533e-04, -1.23162742e-03,  1.08729813e-03],
          [-1.53863193e-01, -1.38700657e-02, -1.36243323e-01],
          [-1.54665054e-01, -1.89018172e-02, -1.56415558e-01]]])
  ```

* A new  `qml.draw` function is available, allowing QNodes to be easily
  drawn without execution by providing example input.
  [(#962)](https://github.com/PennyLaneAI/pennylane/pull/962)

  ```python
  @qml.qnode(dev)
  def circuit(a, w):
      qml.Hadamard(0)
      qml.CRX(a, wires=[0, 1])
      qml.Rot(*w, wires=[1])
      qml.CRX(-a, wires=[0, 1])
      return qml.expval(qml.PauliZ(0) @ qml.PauliZ(1))
  ```

  The QNode circuit structure may depend on the input arguments;
  this is taken into account by passing example QNode arguments
  to the `qml.draw()` drawing function:

  ```pycon
  >>> drawer = qml.draw(circuit)
  >>> result = drawer(a=2.3, w=[1.2, 3.2, 0.7])
  >>> print(result)
  0: ──H──╭C────────────────────────────╭C─────────╭┤ ⟨Z ⊗ Z⟩
  1: ─────╰RX(2.3)──Rot(1.2, 3.2, 0.7)──╰RX(-2.3)──╰┤ ⟨Z ⊗ Z⟩
  ```

<h4>A faster, leaner, and more flexible core</h4>

* The new core of PennyLane, rewritten from the ground up and developed over the last few release
  cycles, has achieved feature parity and has been made the new default in PennyLane v0.14. The old
  core has been marked as deprecated, and will be removed in an upcoming release.
  [(#1046)](https://github.com/PennyLaneAI/pennylane/pull/1046)
  [(#1040)](https://github.com/PennyLaneAI/pennylane/pull/1040)
  [(#1034)](https://github.com/PennyLaneAI/pennylane/pull/1034)
  [(#1035)](https://github.com/PennyLaneAI/pennylane/pull/1035)
  [(#1027)](https://github.com/PennyLaneAI/pennylane/pull/1027)
  [(#1026)](https://github.com/PennyLaneAI/pennylane/pull/1026)
  [(#1021)](https://github.com/PennyLaneAI/pennylane/pull/1021)
  [(#1054)](https://github.com/PennyLaneAI/pennylane/pull/1054)
  [(#1049)](https://github.com/PennyLaneAI/pennylane/pull/1049)

  While high-level PennyLane code and tutorials remain unchanged, the new core
  provides several advantages and improvements:

  - **Faster and more optimized**: The new core provides various performance optimizations, reducing
    pre- and post-processing overhead, and reduces the number of quantum evaluations in certain
    cases.

  - **Support for in-QNode classical processing**: this allows for differentiable classical
    processing within the QNode.

    ```python
    dev = qml.device("default.qubit", wires=1)

    @qml.qnode(dev, interface="tf")
    def circuit(p):
        qml.RX(tf.sin(p[0])**2 + p[1], wires=0)
        return qml.expval(qml.PauliZ(0))
    ```

    The classical processing functions used within the QNode must match
    the QNode interface. Here, we use TensorFlow:

    ```pycon
    >>> params = tf.Variable([0.5, 0.1], dtype=tf.float64)
    >>> with tf.GradientTape() as tape:
    ...     res = circuit(params)
    >>> grad = tape.gradient(res, params)
    >>> print(res)
    tf.Tensor(0.9460913127754935, shape=(), dtype=float64)
    >>> print(grad)
    tf.Tensor([-0.27255248 -0.32390003], shape=(2,), dtype=float64)
    ```

    As a result of this change, quantum decompositions that require classical processing
    are fully supported and end-to-end differentiable in tape mode.

  - **No more Variable wrapping**: QNode arguments no longer become `Variable`
    objects within the QNode.

    ```python
    dev = qml.device("default.qubit", wires=1)

    @qml.qnode(dev)
    def circuit(x):
        print("Parameter value:", x)
        qml.RX(x, wires=0)
        return qml.expval(qml.PauliZ(0))
    ```

    Internal QNode parameters can be easily inspected, printed, and manipulated:

    ```pycon
    >>> circuit(0.5)
    Parameter value: 0.5
    tensor(0.87758256, requires_grad=True)
    ```

  - **Less restrictive QNode signatures**: There is no longer any restriction on the QNode signature; the QNode can be
    defined and called following the same rules as standard Python functions.

    For example, the following QNode uses positional, named, and variable
    keyword arguments:

    ```python
    x = torch.tensor(0.1, requires_grad=True)
    y = torch.tensor([0.2, 0.3], requires_grad=True)
    z = torch.tensor(0.4, requires_grad=True)

    @qml.qnode(dev, interface="torch")
    def circuit(p1, p2=y, **kwargs):
        qml.RX(p1, wires=0)
        qml.RY(p2[0] * p2[1], wires=0)
        qml.RX(kwargs["p3"], wires=0)
        return qml.var(qml.PauliZ(0))
    ```

    When we call the QNode, we may pass the arguments by name
    even if defined positionally; any argument not provided will
    use the default value.

    ```pycon
    >>> res = circuit(p1=x, p3=z)
    >>> print(res)
    tensor(0.2327, dtype=torch.float64, grad_fn=<SelectBackward>)
    >>> res.backward()
    >>> print(x.grad, y.grad, z.grad)
    tensor(0.8396) tensor([0.0289, 0.0193]) tensor(0.8387)
    ```

    This extends to the `qnn` module, where `KerasLayer` and `TorchLayer` modules
    can be created from QNodes with unrestricted signatures.

  - **Smarter measurements:** QNodes can now measure wires more than once, as
    long as all observables are commuting:

    ```python
    @qml.qnode(dev)
    def circuit(x):
        qml.RX(x, wires=0)
        return [
            qml.expval(qml.PauliZ(0)),
            qml.expval(qml.PauliZ(0) @ qml.PauliZ(1))
        ]
    ```

    Further, the `qml.ExpvalCost()` function allows for optimizing
    measurements to reduce the number of quantum evaluations required.

  With the new PennyLane core, there are a few small breaking changes, detailed
  below in the 'Breaking Changes' section.

<h3>Improvements</h3>

* The built-in PennyLane optimizers allow more flexible cost functions. The cost function passed to most optimizers
  may accept any combination of trainable arguments, non-trainable arguments, and keyword arguments.
  [(#959)](https://github.com/PennyLaneAI/pennylane/pull/959)
  [(#1053)](https://github.com/PennyLaneAI/pennylane/pull/1053)

  The full changes apply to:

  * `AdagradOptimizer`
  * `AdamOptimizer`
  * `GradientDescentOptimizer`
  * `MomentumOptimizer`
  * `NesterovMomentumOptimizer`
  * `RMSPropOptimizer`
  * `RotosolveOptimizer`

  The `requires_grad=False` property must mark any non-trainable constant argument.
  The `RotoselectOptimizer` allows passing only keyword arguments.

  Example use:

  ```python
  def cost(x, y, data, scale=1.0):
      return scale * (x[0]-data)**2 + scale * (y-data)**2

  x = np.array([1.], requires_grad=True)
  y = np.array([1.0])
  data = np.array([2.], requires_grad=False)

  opt = qml.GradientDescentOptimizer()

  # the optimizer step and step_and_cost methods can
  # now update multiple parameters at once
  x_new, y_new, data = opt.step(cost, x, y, data, scale=0.5)
  (x_new, y_new, data), value = opt.step_and_cost(cost, x, y, data, scale=0.5)

  # list and tuple unpacking is also supported
  params = (x, y, data)
  params = opt.step(cost, *params)
  ```

* The circuit drawer has been updated to support the inclusion of unused or inactive
  wires, by passing the `show_all_wires` argument.
  [(#1033)](https://github.com/PennyLaneAI/pennylane/pull/1033)

  ```python
  dev = qml.device('default.qubit', wires=[-1, "a", "q2", 0])

  @qml.qnode(dev)
  def circuit():
      qml.Hadamard(wires=-1)
      qml.CNOT(wires=[-1, "q2"])
      return qml.expval(qml.PauliX(wires="q2"))
  ```

  ```pycon
  >>> print(qml.draw(circuit, show_all_wires=True)())
  >>>
   -1: ──H──╭C──┤
    a: ─────│───┤
   q2: ─────╰X──┤ ⟨X⟩
    0: ─────────┤
  ```

* The logic for choosing the 'best' differentiation method has been altered
  to improve performance.
  [(#1008)](https://github.com/PennyLaneAI/pennylane/pull/1008)

  - If the device provides its own gradient, this is now the preferred
    differentiation method.

  - If a device provides additional interface-specific versions that natively support classical
    backpropagation, this is now preferred over the parameter-shift rule.

    Devices define additional interface-specific devices via their `capabilities()` dictionary. For
    example, `default.qubit` supports supplementary devices for TensorFlow, Autograd, and JAX:

    ```python
    {
      "passthru_devices": {
          "tf": "default.qubit.tf",
          "autograd": "default.qubit.autograd",
          "jax": "default.qubit.jax",
      },
    }
    ```

  As a result of this change, if the QNode `diff_method` is not explicitly provided,
  it is possible that the QNode will run on a *supplementary device* of the device that was
  specifically provided:

  ```python
  dev = qml.device("default.qubit", wires=2)
  qml.QNode(dev) # will default to backprop on default.qubit.autograd
  qml.QNode(dev, interface="tf") # will default to backprop on default.qubit.tf
  qml.QNode(dev, interface="jax") # will default to backprop on default.qubit.jax
  ```

* The `default.qubit` device has been updated so that internally it applies operations in a more
  functional style, i.e., by accepting an input state and returning an evolved state.
  [(#1025)](https://github.com/PennyLaneAI/pennylane/pull/1025)

* A new test series, `pennylane/devices/tests/test_compare_default_qubit.py`, has been added, allowing to test if
  a chosen device gives the same result as `default.qubit`.
  [(#897)](https://github.com/PennyLaneAI/pennylane/pull/897)

  Three tests are added:

  - `test_hermitian_expectation`,
  - `test_pauliz_expectation_analytic`, and
  - `test_random_circuit`.

* Adds the following agnostic tensor manipulation functions to the `qml.math` module: `abs`,
  `angle`, `arcsin`, `concatenate`, `dot`, `squeeze`, `sqrt`, `sum`, `take`, `where`. These functions are
  required to fully support end-to-end differentiable Mottonen and Amplitude embedding.
  [(#922)](https://github.com/PennyLaneAI/pennylane/pull/922)
  [(#1011)](https://github.com/PennyLaneAI/pennylane/pull/1011)

* The `qml.math` module now supports JAX.
  [(#985)](https://github.com/XanaduAI/software-docs/pull/274)

* Several improvements have been made to the `Wires` class to reduce overhead and simplify the logic
  of how wire labels are interpreted:
  [(#1019)](https://github.com/PennyLaneAI/pennylane/pull/1019)
  [(#1010)](https://github.com/PennyLaneAI/pennylane/pull/1010)
  [(#1005)](https://github.com/PennyLaneAI/pennylane/pull/1005)
  [(#983)](https://github.com/PennyLaneAI/pennylane/pull/983)
  [(#967)](https://github.com/PennyLaneAI/pennylane/pull/967)

  - If the input `wires` to a wires class instantiation `Wires(wires)` can be iterated over,
    its elements are interpreted as wire labels. Otherwise, `wires` is interpreted as a single wire label.
    The only exception to this are strings, which are always interpreted as a single
    wire label, so users can address wires with labels such as `"ancilla"`.

  - Any type can now be a wire label as long as it is hashable. The hash is used to establish
    the uniqueness of two labels.

  - Indexing wires objects now returns a label, instead of a new `Wires` object. For example:

    ```pycon
    >>> w = Wires([0, 1, 2])
    >>> w[1]
    >>> 1
    ```

  - The check for uniqueness of wires moved from `Wires` instantiation to
    the `qml.wires._process` function in order to reduce overhead from repeated
    creation of `Wires` instances.

  - Calls to the `Wires` class are substantially reduced, for example by avoiding to call
    Wires on Wires instances on `Operation` instantiation, and by using labels instead of
    `Wires` objects inside the default qubit device.

* Adds the `PauliRot` generator to the `qml.operation` module. This
  generator is required to construct the metric tensor.
  [(#963)](https://github.com/PennyLaneAI/pennylane/pull/963)

* The templates are modified to make use of the new `qml.math` module, for framework-agnostic
  tensor manipulation. This allows the template library to be differentiable
  in backpropagation mode (`diff_method="backprop"`).
  [(#873)](https://github.com/PennyLaneAI/pennylane/pull/873)

* The circuit drawer now allows for the wire order to be (optionally) modified:
  [(#992)](https://github.com/PennyLaneAI/pennylane/pull/992)

  ```pycon
  >>> dev = qml.device('default.qubit', wires=["a", -1, "q2"])
  >>> @qml.qnode(dev)
  ... def circuit():
  ...     qml.Hadamard(wires=-1)
  ...     qml.CNOT(wires=["a", "q2"])
  ...     qml.RX(0.2, wires="a")
  ...     return qml.expval(qml.PauliX(wires="q2"))
  ```

  Printing with default wire order of the device:

  ```pycon
  >>> print(circuit.draw())
    a: ─────╭C──RX(0.2)──┤
   -1: ──H──│────────────┤
   q2: ─────╰X───────────┤ ⟨X⟩
  ```

  Changing the wire order:

  ```pycon
  >>> print(circuit.draw(wire_order=["q2", "a", -1]))
   q2: ──╭X───────────┤ ⟨X⟩
    a: ──╰C──RX(0.2)──┤
   -1: ───H───────────┤
  ```

<h3>Breaking changes</h3>

* QNodes using the new PennyLane core will no longer accept ragged arrays as inputs.

* When using the new PennyLane core and the Autograd interface, non-differentiable data passed
  as a QNode argument or a gate must have the `requires_grad` property set to `False`:

  ```python
  @qml.qnode(dev)
  def circuit(weights, data):
      basis_state = np.array([1, 0, 1, 1], requires_grad=False)
      qml.BasisState(basis_state, wires=[0, 1, 2, 3])
      qml.templates.AmplitudeEmbedding(data, wires=[0, 1, 2, 3])
      qml.templates.BasicEntanglerLayers(weights, wires=[0, 1, 2, 3])
      return qml.probs(wires=0)

  data = np.array(data, requires_grad=False)
  weights = np.array(weights, requires_grad=True)
  circuit(weights, data)
  ```

<h3>Bug fixes</h3>

* Fixes an issue where if the constituent observables of a tensor product do not exist in the queue,
  an error is raised. With this fix, they are first queued before annotation occurs.
  [(#1038)](https://github.com/PennyLaneAI/pennylane/pull/1038)

* Fixes an issue with tape expansions where information about sampling
  (specifically the `is_sampled` tape attribute) was not preserved.
  [(#1027)](https://github.com/PennyLaneAI/pennylane/pull/1027)

* Tape expansion was not properly taking into devices that supported inverse operations,
  causing inverse operations to be unnecessarily decomposed. The QNode tape expansion logic, as well
  as the `Operation.expand()` method, has been modified to fix this.
  [(#956)](https://github.com/PennyLaneAI/pennylane/pull/956)

* Fixes an issue where the Autograd interface was not unwrapping non-differentiable
  PennyLane tensors, which can cause issues on some devices.
  [(#941)](https://github.com/PennyLaneAI/pennylane/pull/941)

* `qml.vqe.Hamiltonian` prints any observable with any number of strings.
  [(#987)](https://github.com/PennyLaneAI/pennylane/pull/987)

* Fixes a bug where parameter-shift differentiation would fail if the QNode
  contained a single probability output.
  [(#1007)](https://github.com/PennyLaneAI/pennylane/pull/1007)

* Fixes an issue when using trainable parameters that are lists/arrays with `tape.vjp`.
  [(#1042)](https://github.com/PennyLaneAI/pennylane/pull/1042)

* The `TensorN` observable is updated to support being copied without any parameters or wires passed.
  [(#1047)](https://github.com/PennyLaneAI/pennylane/pull/1047)

* Fixed deprecation warning when importing `Sequence` from `collections` instead of `collections.abc` in `vqe/vqe.py`.
  [(#1051)](https://github.com/PennyLaneAI/pennylane/pull/1051)

<h3>Contributors</h3>

This release contains contributions from (in alphabetical order):

Juan Miguel Arrazola, Thomas Bromley, Olivia Di Matteo, Theodor Isacsson, Josh Izaac, Christina Lee,
Alejandro Montanez, Steven Oud, Chase Roberts, Sankalp Sanand, Maria Schuld, Antal
Száva, David Wierichs, Jiahao Yao.

# Release 0.13.0

<h3>New features since last release</h3>

<h4>Automatically optimize the number of measurements</h4>

* QNodes in tape mode now support returning observables on the same wire whenever the observables are
  qubit-wise commuting Pauli words. Qubit-wise commuting observables can be evaluated with a
  *single* device run as they are diagonal in the same basis, via a shared set of single-qubit rotations.
  [(#882)](https://github.com/PennyLaneAI/pennylane/pull/882)

  The following example shows a single QNode returning the expectation values of
  the qubit-wise commuting Pauli words `XX` and `XI`:

  ```python
  qml.enable_tape()

  @qml.qnode(dev)
  def f(x):
      qml.Hadamard(wires=0)
      qml.Hadamard(wires=1)
      qml.CRot(0.1, 0.2, 0.3, wires=[1, 0])
      qml.RZ(x, wires=1)
      return qml.expval(qml.PauliX(0) @ qml.PauliX(1)), qml.expval(qml.PauliX(0))
  ```

  ```pycon
  >>> f(0.4)
  tensor([0.89431013, 0.9510565 ], requires_grad=True)
  ```

* The `ExpvalCost` class (previously `VQECost`) now provides observable optimization using the
  `optimize` argument, resulting in potentially fewer device executions.
  [(#902)](https://github.com/PennyLaneAI/pennylane/pull/902)

  This is achieved by separating the observables composing the Hamiltonian into qubit-wise
  commuting groups and evaluating those groups on a single QNode using functionality from the
  `qml.grouping` module:

  ```python
  qml.enable_tape()
  commuting_obs = [qml.PauliX(0), qml.PauliX(0) @ qml.PauliZ(1)]
  H = qml.vqe.Hamiltonian([1, 1], commuting_obs)

  dev = qml.device("default.qubit", wires=2)
  ansatz = qml.templates.StronglyEntanglingLayers

  cost_opt = qml.ExpvalCost(ansatz, H, dev, optimize=True)
  cost_no_opt = qml.ExpvalCost(ansatz, H, dev, optimize=False)

  params = qml.init.strong_ent_layers_uniform(3, 2)
  ```

  Grouping these commuting observables leads to fewer device executions:

  ```pycon
  >>> cost_opt(params)
  >>> ex_opt = dev.num_executions
  >>> cost_no_opt(params)
  >>> ex_no_opt = dev.num_executions - ex_opt
  >>> print("Number of executions:", ex_no_opt)
  Number of executions: 2
  >>> print("Number of executions (optimized):", ex_opt)
  Number of executions (optimized): 1
  ```

<h4>New quantum gradient features</h4>

* Compute the analytic gradient of quantum circuits in parallel on supported devices.
  [(#840)](https://github.com/PennyLaneAI/pennylane/pull/840)

  This release introduces support for batch execution of circuits, via a new device API method
  `Device.batch_execute()`. Devices that implement this new API support submitting a batch of
  circuits for *parallel* evaluation simultaneously, which can significantly reduce the computation time.

  Furthermore, if using tape mode and a compatible device, gradient computations will
  automatically make use of the new batch API---providing a speedup during optimization.

* Gradient recipes are now much more powerful, allowing for operations to define their gradient
  via an arbitrary linear combination of circuit evaluations.
  [(#909)](https://github.com/PennyLaneAI/pennylane/pull/909)
  [(#915)](https://github.com/PennyLaneAI/pennylane/pull/915)

  With this change, gradient recipes can now be of the form
  :math:`\frac{\partial}{\partial\phi_k}f(\phi_k) = \sum_{i} c_i f(a_i \phi_k + s_i )`,
  and are no longer restricted to two-term shifts with identical (but opposite in sign) shift values.

  As a result, PennyLane now supports native analytic quantum gradients for the
  controlled rotation operations `CRX`, `CRY`, `CRZ`, and `CRot`. This allows for parameter-shift
  analytic gradients on hardware, without decomposition.

  Note that this is a breaking change for developers; please see the *Breaking Changes* section
  for more details.

* The `qnn.KerasLayer` class now supports differentiating the QNode through classical
  backpropagation in tape mode.
  [(#869)](https://github.com/PennyLaneAI/pennylane/pull/869)

  ```python
  qml.enable_tape()

  dev = qml.device("default.qubit.tf", wires=2)

  @qml.qnode(dev, interface="tf", diff_method="backprop")
  def f(inputs, weights):
      qml.templates.AngleEmbedding(inputs, wires=range(2))
      qml.templates.StronglyEntanglingLayers(weights, wires=range(2))
      return [qml.expval(qml.PauliZ(i)) for i in range(2)]

  weight_shapes = {"weights": (3, 2, 3)}

  qlayer = qml.qnn.KerasLayer(f, weight_shapes, output_dim=2)

  inputs = tf.constant(np.random.random((4, 2)), dtype=tf.float32)

  with tf.GradientTape() as tape:
      out = qlayer(inputs)

  tape.jacobian(out, qlayer.trainable_weights)
  ```

<h4>New operations, templates, and measurements</h4>

* Adds the `qml.density_matrix` QNode return with partial trace capabilities.
  [(#878)](https://github.com/PennyLaneAI/pennylane/pull/878)

  The density matrix over the provided wires is returned, with all other subsystems traced out.
  `qml.density_matrix` currently works for both the `default.qubit` and `default.mixed` devices.

  ```python
  qml.enable_tape()
  dev = qml.device("default.qubit", wires=2)

  def circuit(x):
      qml.PauliY(wires=0)
      qml.Hadamard(wires=1)
      return qml.density_matrix(wires=[1])  # wire 0 is traced out
  ```

* Adds the square-root X gate `SX`. [(#871)](https://github.com/PennyLaneAI/pennylane/pull/871)

  ```python
  dev = qml.device("default.qubit", wires=1)

  @qml.qnode(dev)
  def circuit():
      qml.SX(wires=[0])
      return qml.expval(qml.PauliZ(wires=[0]))
  ```

* Two new hardware-efficient particle-conserving templates have been implemented
  to perform VQE-based quantum chemistry simulations. The new templates apply
  several layers of the particle-conserving entanglers proposed in Figs. 2a and 2b
  of Barkoutsos *et al*., [arXiv:1805.04340](https://arxiv.org/abs/1805.04340)
  [(#875)](https://github.com/PennyLaneAI/pennylane/pull/875)
  [(#876)](https://github.com/PennyLaneAI/pennylane/pull/876)

<h4>Estimate and track resources</h4>

* The `QuantumTape` class now contains basic resource estimation functionality. The method
  `tape.get_resources()` returns a dictionary with a list of the constituent operations and the
  number of times they appear in the circuit. Similarly, `tape.get_depth()` computes the circuit depth.
  [(#862)](https://github.com/PennyLaneAI/pennylane/pull/862)

  ```pycon
  >>> with qml.tape.QuantumTape() as tape:
  ...    qml.Hadamard(wires=0)
  ...    qml.RZ(0.26, wires=1)
  ...    qml.CNOT(wires=[1, 0])
  ...    qml.Rot(1.8, -2.7, 0.2, wires=0)
  ...    qml.Hadamard(wires=1)
  ...    qml.CNOT(wires=[0, 1])
  ...    qml.expval(qml.PauliZ(0) @ qml.PauliZ(1))
  >>> tape.get_resources()
  {'Hadamard': 2, 'RZ': 1, 'CNOT': 2, 'Rot': 1}
  >>> tape.get_depth()
  4
  ```

* The number of device executions over a QNode's lifetime can now be returned using `num_executions`.
  [(#853)](https://github.com/PennyLaneAI/pennylane/pull/853)

  ```pycon
  >>> dev = qml.device("default.qubit", wires=2)
  >>> @qml.qnode(dev)
  ... def circuit(x, y):
  ...    qml.RX(x, wires=[0])
  ...    qml.RY(y, wires=[1])
  ...    qml.CNOT(wires=[0, 1])
  ...    return qml.expval(qml.PauliZ(0) @ qml.PauliX(1))
  >>> for _ in range(10):
  ...    circuit(0.432, 0.12)
  >>> print(dev.num_executions)
  10
  ```

<h3>Improvements</h3>

* Support for tape mode has improved across PennyLane. The following features now work in tape mode:

  - QNode collections [(#863)](https://github.com/PennyLaneAI/pennylane/pull/863)

  - `qnn.ExpvalCost` [(#863)](https://github.com/PennyLaneAI/pennylane/pull/863)
    [(#911)](https://github.com/PennyLaneAI/pennylane/pull/911)

  - `qml.qnn.KerasLayer` [(#869)](https://github.com/PennyLaneAI/pennylane/pull/869)

  - `qml.qnn.TorchLayer` [(#865)](https://github.com/PennyLaneAI/pennylane/pull/865)

  - The `qml.qaoa` module [(#905)](https://github.com/PennyLaneAI/pennylane/pull/905)

* A new function, `qml.refresh_devices()`, has been added, allowing PennyLane to
  rescan installed PennyLane plugins and refresh the device list. In addition, the `qml.device`
  loader will attempt to refresh devices if the required plugin device cannot be found.
  This will result in an improved experience if installing PennyLane and plugins within
  a running Python session (for example, on Google Colab), and avoid the need to
  restart the kernel/runtime.
  [(#907)](https://github.com/PennyLaneAI/pennylane/pull/907)

* When using `grad_fn = qml.grad(cost)` to compute the gradient of a cost function with the Autograd
  interface, the value of the intermediate forward pass is now available via the `grad_fn.forward`
  property
  [(#914)](https://github.com/PennyLaneAI/pennylane/pull/914):

  ```python
  def cost_fn(x, y):
      return 2 * np.sin(x[0]) * np.exp(-x[1]) + x[0] ** 3 + np.cos(y)

  params = np.array([0.1, 0.5], requires_grad=True)
  data = np.array(0.65, requires_grad=False)
  grad_fn = qml.grad(cost_fn)

  grad_fn(params, data)  # perform backprop and evaluate the gradient
  grad_fn.forward  # the cost function value
  ```

* Gradient-based optimizers now have a `step_and_cost` method that returns
  both the next step as well as the objective (cost) function output.
  [(#916)](https://github.com/PennyLaneAI/pennylane/pull/916)

  ```pycon
  >>> opt = qml.GradientDescentOptimizer()
  >>> params, cost = opt.step_and_cost(cost_fn, params)
  ```

* PennyLane provides a new experimental module `qml.proc` which provides framework-agnostic processing
  functions for array and tensor manipulations.
  [(#886)](https://github.com/PennyLaneAI/pennylane/pull/886)

  Given the input tensor-like object, the call is
  dispatched to the corresponding array manipulation framework, allowing for end-to-end
  differentiation to be preserved.

  ```pycon
  >>> x = torch.tensor([1., 2.])
  >>> qml.proc.ones_like(x)
  tensor([1, 1])
  >>> y = tf.Variable([[0], [5]])
  >>> qml.proc.ones_like(y, dtype=np.complex128)
  <tf.Tensor: shape=(2, 1), dtype=complex128, numpy=
  array([[1.+0.j],
         [1.+0.j]])>
  ```

  Note that these functions are experimental, and only a subset of common functionality is
  supported. Furthermore, the names and behaviour of these functions may differ from similar
  functions in common frameworks; please refer to the function docstrings for more details.

* The gradient methods in tape mode now fully separate the quantum and classical processing. Rather
  than returning the evaluated gradients directly, they now return a tuple containing the required
  quantum and classical processing steps.
  [(#840)](https://github.com/PennyLaneAI/pennylane/pull/840)

  ```python
  def gradient_method(idx, param, **options):
      # generate the quantum tapes that must be computed
      # to determine the quantum gradient
      tapes = quantum_gradient_tapes(self)

      def processing_fn(results):
          # perform classical processing on the evaluated tapes
          # returning the evaluated quantum gradient
          return classical_processing(results)

      return tapes, processing_fn
  ```

  The `JacobianTape.jacobian()` method has been similarly modified to accumulate all gradient
  quantum tapes and classical processing functions, evaluate all quantum tapes simultaneously,
  and then apply the post-processing functions to the evaluated tape results.

* The MultiRZ gate now has a defined generator, allowing it to be used in quantum natural gradient
  optimization.
  [(#912)](https://github.com/PennyLaneAI/pennylane/pull/912)

* The CRot gate now has a `decomposition` method, which breaks the gate down into rotations
  and CNOT gates. This allows `CRot` to be used on devices that do not natively support it.
  [(#908)](https://github.com/PennyLaneAI/pennylane/pull/908)

* The classical processing in the `MottonenStatePreparation` template has been largely
  rewritten to use dense matrices and tensor manipulations wherever possible.
  This is in preparation to support differentiation through the template in the future.
  [(#864)](https://github.com/PennyLaneAI/pennylane/pull/864)

* Device-based caching has replaced QNode caching. Caching is now accessed by passing a
  `cache` argument to the device.
  [(#851)](https://github.com/PennyLaneAI/pennylane/pull/851)

  The `cache` argument should be an integer specifying the size of the cache. For example, a
  cache of size 10 is created using:

  ```pycon
  >>> dev = qml.device("default.qubit", wires=2, cache=10)
  ```

* The `Operation`, `Tensor`, and `MeasurementProcess` classes now have the `__copy__` special method
  defined.
  [(#840)](https://github.com/PennyLaneAI/pennylane/pull/840)

  This allows us to ensure that, when a shallow copy is performed of an operation, the
  mutable list storing the operation parameters is *also* shallow copied. Both the old operation and
  the copied operation will continue to share the same parameter data,
  ```pycon
  >>> import copy
  >>> op = qml.RX(0.2, wires=0)
  >>> op2 = copy.copy(op)
  >>> op.data[0] is op2.data[0]
  True
  ```

  however the *list container* is not a reference:

  ```pycon
  >>> op.data is op2.data
  False
  ```

  This allows the parameters of the copied operation to be modified, without mutating
  the parameters of the original operation.

* The `QuantumTape.copy` method has been tweaked so that
  [(#840)](https://github.com/PennyLaneAI/pennylane/pull/840):

  - Optionally, the tape's operations are shallow copied in addition to the tape by passing the
    `copy_operations=True` boolean flag. This allows the copied tape's parameters to be mutated
    without affecting the original tape's parameters. (Note: the two tapes will share parameter data
    *until* one of the tapes has their parameter list modified.)

  - Copied tapes can be cast to another `QuantumTape` subclass by passing the `tape_cls` keyword
    argument.

<h3>Breaking changes</h3>

* Updated how parameter-shift gradient recipes are defined for operations, allowing for
  gradient recipes that are specified as an arbitrary number of terms.
  [(#909)](https://github.com/PennyLaneAI/pennylane/pull/909)

  Previously, `Operation.grad_recipe` was restricted to two-term parameter-shift formulas.
  With this change, the gradient recipe now contains elements of the form
  :math:`[c_i, a_i, s_i]`, resulting in a gradient recipe of
  :math:`\frac{\partial}{\partial\phi_k}f(\phi_k) = \sum_{i} c_i f(a_i \phi_k + s_i )`.

  As this is a breaking change, all custom operations with defined gradient recipes must be
  updated to continue working with PennyLane 0.13. Note though that if `grad_recipe = None`, the
  default gradient recipe remains unchanged, and corresponds to the two terms :math:`[c_0, a_0, s_0]=[1/2, 1, \pi/2]`
  and :math:`[c_1, a_1, s_1]=[-1/2, 1, -\pi/2]` for every parameter.

- The `VQECost` class has been renamed to `ExpvalCost` to reflect its general applicability
  beyond VQE. Use of `VQECost` is still possible but will result in a deprecation warning.
  [(#913)](https://github.com/PennyLaneAI/pennylane/pull/913)

<h3>Bug fixes</h3>

* The `default.qubit.tf` device is updated to handle TensorFlow objects (e.g.,
  `tf.Variable`) as gate parameters correctly when using the `MultiRZ` and
  `CRot` operations.
  [(#921)](https://github.com/PennyLaneAI/pennylane/pull/921)

* PennyLane tensor objects are now unwrapped in BaseQNode when passed as a
  keyword argument to the quantum function.
  [(#903)](https://github.com/PennyLaneAI/pennylane/pull/903)
  [(#893)](https://github.com/PennyLaneAI/pennylane/pull/893)

* The new tape mode now prevents multiple observables from being evaluated on the same wire
  if the observables are not qubit-wise commuting Pauli words.
  [(#882)](https://github.com/PennyLaneAI/pennylane/pull/882)

* Fixes a bug in `default.qubit` whereby inverses of common gates were not being applied
  via efficient gate-specific methods, instead falling back to matrix-vector multiplication.
  The following gates were affected: `PauliX`, `PauliY`, `PauliZ`, `Hadamard`, `SWAP`, `S`,
  `T`, `CNOT`, `CZ`.
  [(#872)](https://github.com/PennyLaneAI/pennylane/pull/872)

* The `PauliRot` operation now gracefully handles single-qubit Paulis, and all-identity Paulis
  [(#860)](https://github.com/PennyLaneAI/pennylane/pull/860).

* Fixes a bug whereby binary Python operators were not properly propagating the `requires_grad`
  attribute to the output tensor.
  [(#889)](https://github.com/PennyLaneAI/pennylane/pull/889)

* Fixes a bug which prevents `TorchLayer` from doing `backward` when CUDA is enabled.
  [(#899)](https://github.com/PennyLaneAI/pennylane/pull/899)

* Fixes a bug where multi-threaded execution of `QNodeCollection` sometimes fails
  because of simultaneous queuing. This is fixed by adding thread locking during queuing.
  [(#910)](https://github.com/PennyLaneAI/pennylane/pull/918)

* Fixes a bug in `QuantumTape.set_parameters()`. The previous implementation assumed
  that the `self.trainable_parms` set would always be iterated over in increasing integer
  order. However, this is not guaranteed behaviour, and can lead to the incorrect tape parameters
  being set if this is not the case.
  [(#923)](https://github.com/PennyLaneAI/pennylane/pull/923)

* Fixes broken error message if a QNode is instantiated with an unknown exception.
  [(#930)](https://github.com/PennyLaneAI/pennylane/pull/930)

<h3>Contributors</h3>

This release contains contributions from (in alphabetical order):

Juan Miguel Arrazola, Thomas Bromley, Christina Lee, Alain Delgado Gran, Olivia Di Matteo, Anthony
Hayes, Theodor Isacsson, Josh Izaac, Soran Jahangiri, Nathan Killoran, Shumpei Kobayashi, Romain
Moyard, Zeyue Niu, Maria Schuld, Antal Száva.

# Release 0.12.0

<h3>New features since last release</h3>

<h4>New and improved simulators</h4>

* PennyLane now supports a new device, `default.mixed`, designed for
  simulating mixed-state quantum computations. This enables native
  support for implementing noisy channels in a circuit, which generally
  map pure states to mixed states.
  [(#794)](https://github.com/PennyLaneAI/pennylane/pull/794)
  [(#807)](https://github.com/PennyLaneAI/pennylane/pull/807)
  [(#819)](https://github.com/PennyLaneAI/pennylane/pull/819)

  The device can be initialized as
  ```pycon
  >>> dev = qml.device("default.mixed", wires=1)
  ```

  This allows the construction of QNodes that include non-unitary operations,
  such as noisy channels:

  ```pycon
  >>> @qml.qnode(dev)
  ... def circuit(params):
  ...     qml.RX(params[0], wires=0)
  ...     qml.RY(params[1], wires=0)
  ...     qml.AmplitudeDamping(0.5, wires=0)
  ...     return qml.expval(qml.PauliZ(0))
  >>> print(circuit([0.54, 0.12]))
  0.9257702929524184
  >>> print(circuit([0, np.pi]))
  0.0
  ```

<h4>New tools for optimizing measurements</h4>

* The new `grouping` module provides functionality for grouping simultaneously measurable Pauli word
  observables.
  [(#761)](https://github.com/PennyLaneAI/pennylane/pull/761)
  [(#850)](https://github.com/PennyLaneAI/pennylane/pull/850)
  [(#852)](https://github.com/PennyLaneAI/pennylane/pull/852)

  - The `optimize_measurements` function will take as input a list of Pauli word observables and
    their corresponding coefficients (if any), and will return the partitioned Pauli terms
    diagonalized in the measurement basis and the corresponding diagonalizing circuits.

    ```python
    from pennylane.grouping import optimize_measurements
    h, nr_qubits = qml.qchem.molecular_hamiltonian("h2", "h2.xyz")
    rotations, grouped_ops, grouped_coeffs = optimize_measurements(h.ops, h.coeffs, grouping="qwc")
    ```

    The diagonalizing circuits of `rotations` correspond to the diagonalized Pauli word groupings of
    `grouped_ops`.

  - Pauli word partitioning utilities are performed by the `PauliGroupingStrategy`
    class. An input list of Pauli words can be partitioned into mutually commuting,
    qubit-wise-commuting, or anticommuting groupings.

    For example, partitioning Pauli words into anticommutative groupings by the Recursive Largest
    First (RLF) graph colouring heuristic:

    ```python
    from pennylane import PauliX, PauliY, PauliZ, Identity
    from pennylane.grouping import group_observables
    pauli_words = [
        Identity('a') @ Identity('b'),
        Identity('a') @ PauliX('b'),
        Identity('a') @ PauliY('b'),
        PauliZ('a') @ PauliX('b'),
        PauliZ('a') @ PauliY('b'),
        PauliZ('a') @ PauliZ('b')
    ]
    groupings = group_observables(pauli_words, grouping_type='anticommuting', method='rlf')
    ```

  - Various utility functions are included for obtaining and manipulating Pauli
    words in the binary symplectic vector space representation.

    For instance, two Pauli words may be converted to their binary vector representation:

    ```pycon
    >>> from pennylane.grouping import pauli_to_binary
    >>> from pennylane.wires import Wires
    >>> wire_map = {Wires('a'): 0, Wires('b'): 1}
    >>> pauli_vec_1 = pauli_to_binary(qml.PauliX('a') @ qml.PauliY('b'))
    >>> pauli_vec_2 = pauli_to_binary(qml.PauliZ('a') @ qml.PauliZ('b'))
    >>> pauli_vec_1
    [1. 1. 0. 1.]
    >>> pauli_vec_2
    [0. 0. 1. 1.]
    ```

    Their product up to a phase may be computed by taking the sum of their binary vector
    representations, and returned in the operator representation.

    ```pycon
    >>> from pennylane.grouping import binary_to_pauli
    >>> binary_to_pauli((pauli_vec_1 + pauli_vec_2) % 2, wire_map)
    Tensor product ['PauliY', 'PauliX']: 0 params, wires ['a', 'b']
    ```

    For more details on the grouping module, see the
    [grouping module documentation](https://pennylane.readthedocs.io/en/stable/code/qml_grouping.html)


<h4>Returning the quantum state from simulators</h4>

* The quantum state of a QNode can now be returned using the `qml.state()` return function.
  [(#818)](https://github.com/XanaduAI/pennylane/pull/818)

  ```python
  import pennylane as qml

  dev = qml.device("default.qubit", wires=3)
  qml.enable_tape()

  @qml.qnode(dev)
  def qfunc(x, y):
      qml.RZ(x, wires=0)
      qml.CNOT(wires=[0, 1])
      qml.RY(y, wires=1)
      qml.CNOT(wires=[0, 2])
      return qml.state()

  >>> qfunc(0.56, 0.1)
  array([0.95985437-0.27601028j, 0.        +0.j        ,
         0.04803275-0.01381203j, 0.        +0.j        ,
         0.        +0.j        , 0.        +0.j        ,
         0.        +0.j        , 0.        +0.j        ])
  ```

  Differentiating the state is currently available when using the
  classical backpropagation differentiation method (`diff_method="backprop"`) with a compatible device,
  and when using the new tape mode.

<h4>New operations and channels</h4>

* PennyLane now includes standard channels such as the Amplitude-damping,
  Phase-damping, and Depolarizing channels, as well as the ability
  to make custom qubit channels.
  [(#760)](https://github.com/PennyLaneAI/pennylane/pull/760)
  [(#766)](https://github.com/PennyLaneAI/pennylane/pull/766)
  [(#778)](https://github.com/PennyLaneAI/pennylane/pull/778)

* The controlled-Y operation is now available via `qml.CY`. For devices that do
  not natively support the controlled-Y operation, it will be decomposed
  into `qml.RY`, `qml.CNOT`, and `qml.S` operations.
  [(#806)](https://github.com/PennyLaneAI/pennylane/pull/806)

<h4>Preview the next-generation PennyLane QNode</h4>

* The new PennyLane `tape` module provides a re-formulated QNode class, rewritten from the ground-up,
  that uses a new `QuantumTape` object to represent the QNode's quantum circuit. Tape mode
  provides several advantages over the standard PennyLane QNode.
  [(#785)](https://github.com/PennyLaneAI/pennylane/pull/785)
  [(#792)](https://github.com/PennyLaneAI/pennylane/pull/792)
  [(#796)](https://github.com/PennyLaneAI/pennylane/pull/796)
  [(#800)](https://github.com/PennyLaneAI/pennylane/pull/800)
  [(#803)](https://github.com/PennyLaneAI/pennylane/pull/803)
  [(#804)](https://github.com/PennyLaneAI/pennylane/pull/804)
  [(#805)](https://github.com/PennyLaneAI/pennylane/pull/805)
  [(#808)](https://github.com/PennyLaneAI/pennylane/pull/808)
  [(#810)](https://github.com/PennyLaneAI/pennylane/pull/810)
  [(#811)](https://github.com/PennyLaneAI/pennylane/pull/811)
  [(#815)](https://github.com/PennyLaneAI/pennylane/pull/815)
  [(#820)](https://github.com/PennyLaneAI/pennylane/pull/820)
  [(#823)](https://github.com/PennyLaneAI/pennylane/pull/823)
  [(#824)](https://github.com/PennyLaneAI/pennylane/pull/824)
  [(#829)](https://github.com/PennyLaneAI/pennylane/pull/829)

  - Support for in-QNode classical processing: Tape mode allows for differentiable classical
    processing within the QNode.

  - No more Variable wrapping: In tape mode, QNode arguments no longer become `Variable`
    objects within the QNode.

  - Less restrictive QNode signatures: There is no longer any restriction on the QNode signature;
    the QNode can be defined and called following the same rules as standard Python functions.

  - Unifying all QNodes: The tape-mode QNode merges all QNodes (including the
    `JacobianQNode` and the `PassthruQNode`) into a single unified QNode, with
    identical behaviour regardless of the differentiation type.

  - Optimizations: Tape mode provides various performance optimizations, reducing pre- and
    post-processing overhead, and reduces the number of quantum evaluations in certain cases.

  Note that tape mode is **experimental**, and does not currently have feature-parity with the
  existing QNode. [Feedback and bug reports](https://github.com/PennyLaneAI/pennylane/issues) are
  encouraged and will help improve the new tape mode.

  Tape mode can be enabled globally via the `qml.enable_tape` function, without changing your
  PennyLane code:

  ```python
  qml.enable_tape()
  dev = qml.device("default.qubit", wires=1)

  @qml.qnode(dev, interface="tf")
  def circuit(p):
      print("Parameter value:", p)
      qml.RX(tf.sin(p[0])**2 + p[1], wires=0)
      return qml.expval(qml.PauliZ(0))
  ```

  For more details, please see the [tape mode
  documentation](https://pennylane.readthedocs.io/en/stable/code/qml_tape.html).

<h3>Improvements</h3>

* QNode caching has been introduced, allowing the QNode to keep track of the results of previous
  device executions and reuse those results in subsequent calls.
  Note that QNode caching is only supported in the new and experimental tape-mode.
  [(#817)](https://github.com/PennyLaneAI/pennylane/pull/817)

  Caching is available by passing a `caching` argument to the QNode:

  ```python
  dev = qml.device("default.qubit", wires=2)
  qml.enable_tape()

  @qml.qnode(dev, caching=10)  # cache up to 10 evaluations
  def qfunc(x):
      qml.RX(x, wires=0)
      qml.RX(0.3, wires=1)
      qml.CNOT(wires=[0, 1])
      return qml.expval(qml.PauliZ(1))

  qfunc(0.1)  # first evaluation executes on the device
  qfunc(0.1)  # second evaluation accesses the cached result
  ```

* Sped up the application of certain gates in `default.qubit` by using array/tensor
  manipulation tricks. The following gates are affected: `PauliX`, `PauliY`, `PauliZ`,
  `Hadamard`, `SWAP`, `S`, `T`, `CNOT`, `CZ`.
  [(#772)](https://github.com/PennyLaneAI/pennylane/pull/772)

* The computation of marginal probabilities has been made more efficient for devices
  with a large number of wires, achieving in some cases a 5x speedup.
  [(#799)](https://github.com/PennyLaneAI/pennylane/pull/799)

* Adds arithmetic operations (addition, tensor product,
  subtraction, and scalar multiplication) between `Hamiltonian`,
  `Tensor`, and `Observable` objects, and inline arithmetic
  operations between Hamiltonians and other observables.
  [(#765)](https://github.com/PennyLaneAI/pennylane/pull/765)

  Hamiltonians can now easily be defined as sums of observables:

  ```pycon3
  >>> H = 3 * qml.PauliZ(0) - (qml.PauliX(0) @ qml.PauliX(1)) + qml.Hamiltonian([4], [qml.PauliZ(0)])
  >>> print(H)
  (7.0) [Z0] + (-1.0) [X0 X1]
  ```

* Adds `compare()` method to `Observable` and `Hamiltonian` classes, which allows
  for comparison between observable quantities.
  [(#765)](https://github.com/PennyLaneAI/pennylane/pull/765)

  ```pycon3
  >>> H = qml.Hamiltonian([1], [qml.PauliZ(0)])
  >>> obs = qml.PauliZ(0) @ qml.Identity(1)
  >>> print(H.compare(obs))
  True
  ```

  ```pycon3
  >>> H = qml.Hamiltonian([2], [qml.PauliZ(0)])
  >>> obs = qml.PauliZ(1) @ qml.Identity(0)
  >>> print(H.compare(obs))
  False
  ```

* Adds `simplify()` method to the `Hamiltonian` class.
  [(#765)](https://github.com/PennyLaneAI/pennylane/pull/765)

  ```pycon3
  >>> H = qml.Hamiltonian([1, 2], [qml.PauliZ(0), qml.PauliZ(0) @ qml.Identity(1)])
  >>> H.simplify()
  >>> print(H)
  (3.0) [Z0]
  ```

* Added a new bit-flip mixer to the `qml.qaoa` module.
  [(#774)](https://github.com/PennyLaneAI/pennylane/pull/774)

* Summation of two `Wires` objects is now supported and will return
  a `Wires` object containing the set of all wires defined by the
  terms in the summation.
  [(#812)](https://github.com/PennyLaneAI/pennylane/pull/812)

<h3>Breaking changes</h3>

* The PennyLane NumPy module now returns scalar (zero-dimensional) arrays where
  Python scalars were previously returned.
  [(#820)](https://github.com/PennyLaneAI/pennylane/pull/820)
  [(#833)](https://github.com/PennyLaneAI/pennylane/pull/833)

  For example, this affects array element indexing, and summation:

  ```pycon
  >>> x = np.array([1, 2, 3], requires_grad=False)
  >>> x[0]
  tensor(1, requires_grad=False)
  >>> np.sum(x)
  tensor(6, requires_grad=True)
  ```

  This may require small updates to user code. A convenience method, `np.tensor.unwrap()`,
  has been added to help ease the transition. This converts PennyLane NumPy tensors
  to standard NumPy arrays and Python scalars:

  ```pycon
  >>> x = np.array(1.543, requires_grad=False)
  >>> x.unwrap()
  1.543
  ```

  Note, however, that information regarding array differentiability will be
  lost.

* The device capabilities dictionary has been redesigned, for clarity and robustness. In particular,
  the capabilities dictionary is now inherited from the parent class, various keys have more
  expressive names, and all keys are now defined in the base device class. For more details, please
  [refer to the developer
  documentation](https://pennylane.readthedocs.io/en/stable/development/plugins.html#device-capabilities).
  [(#781)](https://github.com/PennyLaneAI/pennylane/pull/781/files)

<h3>Bug fixes</h3>

* Changed to use lists for storing variable values inside `BaseQNode`
  allowing complex matrices to be passed to `QubitUnitary`.
  [(#773)](https://github.com/PennyLaneAI/pennylane/pull/773)

* Fixed a bug within `default.qubit`, resulting in greater efficiency
  when applying a state vector to all wires on the device.
  [(#849)](https://github.com/PennyLaneAI/pennylane/pull/849)

<h3>Documentation</h3>

* Equations have been added to the `qml.sample` and `qml.probs` docstrings
  to clarify the mathematical foundation of the performed measurements.
  [(#843)](https://github.com/PennyLaneAI/pennylane/pull/843)

<h3>Contributors</h3>

This release contains contributions from (in alphabetical order):

Aroosa Ijaz, Juan Miguel Arrazola, Thomas Bromley, Jack Ceroni, Alain Delgado Gran, Josh Izaac,
Soran Jahangiri, Nathan Killoran, Robert Lang, Cedric Lin, Olivia Di Matteo, Nicolás Quesada, Maria
Schuld, Antal Száva.

# Release 0.11.0

<h3>New features since last release</h3>

<h4>New and improved simulators</h4>

* Added a new device, `default.qubit.autograd`, a pure-state qubit simulator written using Autograd.
  This device supports classical backpropagation (`diff_method="backprop"`); this can
  be faster than the parameter-shift rule for computing quantum gradients
  when the number of parameters to be optimized is large.
  [(#721)](https://github.com/XanaduAI/pennylane/pull/721)

  ```pycon
  >>> dev = qml.device("default.qubit.autograd", wires=1)
  >>> @qml.qnode(dev, diff_method="backprop")
  ... def circuit(x):
  ...     qml.RX(x[1], wires=0)
  ...     qml.Rot(x[0], x[1], x[2], wires=0)
  ...     return qml.expval(qml.PauliZ(0))
  >>> weights = np.array([0.2, 0.5, 0.1])
  >>> grad_fn = qml.grad(circuit)
  >>> print(grad_fn(weights))
  array([-2.25267173e-01, -1.00864546e+00,  6.93889390e-18])
  ```

  See the [device documentation](https://pennylane.readthedocs.io/en/stable/code/api/pennylane.devices.default_qubit_autograd.DefaultQubitAutograd.html) for more details.

* A new experimental C++ state-vector simulator device is now available, `lightning.qubit`. It
  uses the C++ Eigen library to perform fast linear algebra calculations for simulating quantum
  state-vector evolution.

  `lightning.qubit` is currently in beta; it can be installed via `pip`:

  ```console
  $ pip install pennylane-lightning
  ```

  Once installed, it can be used as a PennyLane device:

  ```pycon
  >>> dev = qml.device("lightning.qubit", wires=2)
  ```

  For more details, please see the [lightning qubit documentation](https://pennylane-lightning.readthedocs.io).

<h4>New algorithms and templates</h4>

* Added built-in QAOA functionality via the new `qml.qaoa` module.
  [(#712)](https://github.com/PennyLaneAI/pennylane/pull/712)
  [(#718)](https://github.com/PennyLaneAI/pennylane/pull/718)
  [(#741)](https://github.com/PennyLaneAI/pennylane/pull/741)
  [(#720)](https://github.com/PennyLaneAI/pennylane/pull/720)

  This includes the following features:

  * New `qml.qaoa.x_mixer` and `qml.qaoa.xy_mixer` functions for defining Pauli-X and XY
    mixer Hamiltonians.

  * MaxCut: The `qml.qaoa.maxcut` function allows easy construction of the cost Hamiltonian
    and recommended mixer Hamiltonian for solving the MaxCut problem for a supplied graph.

  * Layers: `qml.qaoa.cost_layer` and `qml.qaoa.mixer_layer` take cost and mixer
    Hamiltonians, respectively, and apply the corresponding QAOA cost and mixer layers
    to the quantum circuit

  For example, using PennyLane to construct and solve a MaxCut problem with QAOA:

  ```python
  wires = range(3)
  graph = Graph([(0, 1), (1, 2), (2, 0)])
  cost_h, mixer_h = qaoa.maxcut(graph)

  def qaoa_layer(gamma, alpha):
      qaoa.cost_layer(gamma, cost_h)
      qaoa.mixer_layer(alpha, mixer_h)

  def antatz(params, **kwargs):

      for w in wires:
          qml.Hadamard(wires=w)

      # repeat the QAOA layer two times
      qml.layer(qaoa_layer, 2, params[0], params[1])

  dev = qml.device('default.qubit', wires=len(wires))
  cost_function = qml.VQECost(ansatz, cost_h, dev)
  ```

* Added an `ApproxTimeEvolution` template to the PennyLane templates module, which
  can be used to implement Trotterized time-evolution under a Hamiltonian.
  [(#710)](https://github.com/XanaduAI/pennylane/pull/710)

  <img src="https://pennylane.readthedocs.io/en/latest/_static/templates/subroutines/approx_time_evolution.png" width=50%/>

* Added a `qml.layer` template-constructing function, which takes a unitary, and
  repeatedly applies it on a set of wires to a given depth.
  [(#723)](https://github.com/PennyLaneAI/pennylane/pull/723)

  ```python
  def subroutine():
      qml.Hadamard(wires=[0])
      qml.CNOT(wires=[0, 1])
      qml.PauliX(wires=[1])

  dev = qml.device('default.qubit', wires=3)

  @qml.qnode(dev)
  def circuit():
      qml.layer(subroutine, 3)
      return [qml.expval(qml.PauliZ(0)), qml.expval(qml.PauliZ(1))]
  ```

  This creates the following circuit:
  ```pycon
  >>> circuit()
  >>> print(circuit.draw())
  0: ──H──╭C──X──H──╭C──X──H──╭C──X──┤ ⟨Z⟩
  1: ─────╰X────────╰X────────╰X─────┤ ⟨Z⟩
  ```

* Added the `qml.utils.decompose_hamiltonian` function. This function can be used to
  decompose a Hamiltonian into a linear combination of Pauli operators.
  [(#671)](https://github.com/XanaduAI/pennylane/pull/671)

  ```pycon
  >>> A = np.array(
  ... [[-2, -2+1j, -2, -2],
  ... [-2-1j,  0,  0, -1],
  ... [-2,  0, -2, -1],
  ... [-2, -1, -1,  0]])
  >>> coeffs, obs_list = decompose_hamiltonian(A)
  ```

<h4>New device features</h4>

* It is now possible to specify custom wire labels, such as `['anc1', 'anc2', 0, 1, 3]`, where the labels
  can be strings or numbers.
  [(#666)](https://github.com/XanaduAI/pennylane/pull/666)

  Custom wire labels are defined by passing a list to the `wires` argument when creating the device:

  ```pycon
  >>> dev = qml.device("default.qubit", wires=['anc1', 'anc2', 0, 1, 3])
  ```

  Quantum operations should then be invoked with these custom wire labels:

  ``` pycon
  >>> @qml.qnode(dev)
  >>> def circuit():
  ...    qml.Hadamard(wires='anc2')
  ...    qml.CNOT(wires=['anc1', 3])
  ...    ...
  ```

  The existing behaviour, in which the number of wires is specified on device initialization,
  continues to work as usual. This gives a default behaviour where wires are labelled
  by consecutive integers.

  ```pycon
  >>> dev = qml.device("default.qubit", wires=5)
  ```

* An integrated device test suite has been added, which can be used
  to run basic integration tests on core or external devices.
  [(#695)](https://github.com/PennyLaneAI/pennylane/pull/695)
  [(#724)](https://github.com/PennyLaneAI/pennylane/pull/724)
  [(#733)](https://github.com/PennyLaneAI/pennylane/pull/733)

  The test can be invoked against a particular device by calling the `pl-device-test`
  command line program:

  ```console
  $ pl-device-test --device=default.qubit --shots=1234 --analytic=False
  ```

  If the tests are run on external devices, the device and its dependencies must be
  installed locally. For more details, please see the
  [plugin test documentation](http://pennylane.readthedocs.io/en/latest/code/api/pennylane.devices.tests.html).

<h3>Improvements</h3>

* The functions implementing the quantum circuits building the Unitary Coupled-Cluster
  (UCCSD) VQE ansatz have been improved, with a more consistent naming convention and
  improved docstrings.
  [(#748)](https://github.com/PennyLaneAI/pennylane/pull/748)

  The changes include:

  - The terms *1particle-1hole (ph)* and *2particle-2hole (pphh)* excitations
    were replaced with the names *single* and *double* excitations, respectively.

  - The non-differentiable arguments in the `UCCSD` template were renamed accordingly:
    `ph` → `s_wires`, `pphh` → `d_wires`

  - The term *virtual*, previously used to refer the *unoccupied* orbitals, was discarded.

  - The Usage Details sections were updated and improved.

* Added support for TensorFlow 2.3 and PyTorch 1.6.
  [(#725)](https://github.com/PennyLaneAI/pennylane/pull/725)

* Returning probabilities is now supported from photonic QNodes.
  As with qubit QNodes, photonic QNodes returning probabilities are
  end-to-end differentiable.
  [(#699)](https://github.com/XanaduAI/pennylane/pull/699/)

  ```pycon
  >>> dev = qml.device("strawberryfields.fock", wires=2, cutoff_dim=5)
  >>> @qml.qnode(dev)
  ... def circuit(a):
  ...     qml.Displacement(a, 0, wires=0)
  ...     return qml.probs(wires=0)
  >>> print(circuit(0.5))
  [7.78800783e-01 1.94700196e-01 2.43375245e-02 2.02812704e-03 1.26757940e-04]
  ```

<h3>Breaking changes</h3>

* The `pennylane.plugins` and `pennylane.beta.plugins` folders have been renamed to
  `pennylane.devices` and `pennylane.beta.devices`, to reflect their content better.
  [(#726)](https://github.com/XanaduAI/pennylane/pull/726)

<h3>Bug fixes</h3>

* The PennyLane interface conversion functions can now convert QNodes with
  pre-existing interfaces.
  [(#707)](https://github.com/XanaduAI/pennylane/pull/707)

<h3>Documentation</h3>

* The interfaces section of the documentation has been renamed to 'Interfaces and training',
  and updated with the latest variable handling details.
  [(#753)](https://github.com/PennyLaneAI/pennylane/pull/753)

<h3>Contributors</h3>

This release contains contributions from (in alphabetical order):

Juan Miguel Arrazola, Thomas Bromley, Jack Ceroni, Alain Delgado Gran, Shadab Hussain, Theodor
Isacsson, Josh Izaac, Nathan Killoran, Maria Schuld, Antal Száva, Nicola Vitucci.

# Release 0.10.0

<h3>New features since last release</h3>

<h4>New and improved simulators</h4>

* Added a new device, `default.qubit.tf`, a pure-state qubit simulator written using TensorFlow.
  As a result, it supports classical backpropagation as a means to compute the Jacobian. This can
  be faster than the parameter-shift rule for computing quantum gradients
  when the number of parameters to be optimized is large.

  `default.qubit.tf` is designed to be used with end-to-end classical backpropagation
  (`diff_method="backprop"`) with the TensorFlow interface. This is the default method
  of differentiation when creating a QNode with this device.

  Using this method, the created QNode is a 'white-box' that is
  tightly integrated with your TensorFlow computation, including
  [AutoGraph](https://www.tensorflow.org/guide/function) support:

  ```pycon
  >>> dev = qml.device("default.qubit.tf", wires=1)
  >>> @tf.function
  ... @qml.qnode(dev, interface="tf", diff_method="backprop")
  ... def circuit(x):
  ...     qml.RX(x[1], wires=0)
  ...     qml.Rot(x[0], x[1], x[2], wires=0)
  ...     return qml.expval(qml.PauliZ(0))
  >>> weights = tf.Variable([0.2, 0.5, 0.1])
  >>> with tf.GradientTape() as tape:
  ...     res = circuit(weights)
  >>> print(tape.gradient(res, weights))
  tf.Tensor([-2.2526717e-01 -1.0086454e+00  1.3877788e-17], shape=(3,), dtype=float32)
  ```

  See the `default.qubit.tf`
  [documentation](https://pennylane.ai/en/stable/code/api/pennylane.beta.plugins.DefaultQubitTF.html)
  for more details.

* The [default.tensor plugin](https://github.com/XanaduAI/pennylane/blob/master/pennylane/beta/plugins/default_tensor.py)
  has been significantly upgraded. It now allows two different
  tensor network representations to be used: `"exact"` and `"mps"`. The former uses a
  exact factorized representation of quantum states, while the latter uses a matrix product state
  representation.
  ([#572](https://github.com/XanaduAI/pennylane/pull/572))
  ([#599](https://github.com/XanaduAI/pennylane/pull/599))

<h4>New machine learning functionality and integrations</h4>

* PennyLane QNodes can now be converted into Torch layers, allowing for creation of quantum and
  hybrid models using the `torch.nn` API.
  [(#588)](https://github.com/XanaduAI/pennylane/pull/588)

  A PennyLane QNode can be converted into a `torch.nn` layer using the `qml.qnn.TorchLayer` class:

  ```pycon
  >>> @qml.qnode(dev)
  ... def qnode(inputs, weights_0, weight_1):
  ...    # define the circuit
  ...    # ...

  >>> weight_shapes = {"weights_0": 3, "weight_1": 1}
  >>> qlayer = qml.qnn.TorchLayer(qnode, weight_shapes)
  ```

  A hybrid model can then be easily constructed:

  ```pycon
  >>> model = torch.nn.Sequential(qlayer, torch.nn.Linear(2, 2))
  ```

* Added a new "reversible" differentiation method which can be used in simulators, but not hardware.

  The reversible approach is similar to backpropagation, but trades off extra computation for
  enhanced memory efficiency. Where backpropagation caches the state tensors at each step during
  a simulated evolution, the reversible method only caches the final pre-measurement state.

  Compared to the parameter-shift method, the reversible method can be faster or slower,
  depending on the density and location of parametrized gates in a circuit
  (circuits with higher density of parametrized gates near the end of the circuit will see a benefit).
  [(#670)](https://github.com/XanaduAI/pennylane/pull/670)

  ```pycon
  >>> dev = qml.device("default.qubit", wires=2)
  ... @qml.qnode(dev, diff_method="reversible")
  ... def circuit(x):
  ...     qml.RX(x, wires=0)
  ...     qml.RX(x, wires=0)
  ...     qml.CNOT(wires=[0,1])
  ...     return qml.expval(qml.PauliZ(0))
  >>> qml.grad(circuit)(0.5)
  (array(-0.47942554),)
  ```

<h4>New templates and cost functions</h4>

* Added the new templates `UCCSD`, `SingleExcitationUnitary`, and`DoubleExcitationUnitary`,
  which together implement the Unitary Coupled-Cluster Singles and Doubles (UCCSD) ansatz
  to perform VQE-based quantum chemistry simulations using PennyLane-QChem.
  [(#622)](https://github.com/XanaduAI/pennylane/pull/622)
  [(#638)](https://github.com/XanaduAI/pennylane/pull/638)
  [(#654)](https://github.com/XanaduAI/pennylane/pull/654)
  [(#659)](https://github.com/XanaduAI/pennylane/pull/659)
  [(#622)](https://github.com/XanaduAI/pennylane/pull/622)

* Added module `pennylane.qnn.cost` with class `SquaredErrorLoss`. The module contains classes
  to calculate losses and cost functions on circuits with trainable parameters.
  [(#642)](https://github.com/XanaduAI/pennylane/pull/642)

<h3>Improvements</h3>

* Improves the wire management by making the `Operator.wires` attribute a `wires` object.
  [(#666)](https://github.com/XanaduAI/pennylane/pull/666)

* A significant improvement with respect to how QNodes and interfaces mark quantum function
  arguments as differentiable when using Autograd, designed to improve performance and make
  QNodes more intuitive.
  [(#648)](https://github.com/XanaduAI/pennylane/pull/648)
  [(#650)](https://github.com/XanaduAI/pennylane/pull/650)

  In particular, the following changes have been made:

  - A new `ndarray` subclass `pennylane.numpy.tensor`, which extends NumPy arrays with
    the keyword argument and attribute `requires_grad`. Tensors which have `requires_grad=False`
    are treated as non-differentiable by the Autograd interface.

  - A new subpackage `pennylane.numpy`, which wraps `autograd.numpy` such that NumPy functions
    accept the `requires_grad` keyword argument, and allows Autograd to differentiate
    `pennylane.numpy.tensor` objects.

  - The `argnum` argument to `qml.grad` is now optional; if not provided, arguments explicitly
    marked as `requires_grad=False` are excluded for the list of differentiable arguments.
    The ability to pass `argnum` has been retained for backwards compatibility, and
    if present the old behaviour persists.

* The QNode Torch interface now inspects QNode positional arguments.
  If any argument does not have the attribute `requires_grad=True`, it
  is automatically excluded from quantum gradient computations.
  [(#652)](https://github.com/XanaduAI/pennylane/pull/652)
  [(#660)](https://github.com/XanaduAI/pennylane/pull/660)

* The QNode TF interface now inspects QNode positional arguments.
  If any argument is not being watched by a `tf.GradientTape()`,
  it is automatically excluded from quantum gradient computations.
  [(#655)](https://github.com/XanaduAI/pennylane/pull/655)
  [(#660)](https://github.com/XanaduAI/pennylane/pull/660)

* QNodes have two new public methods: `QNode.set_trainable_args()` and `QNode.get_trainable_args()`.
  These are designed to be called by interfaces, to specify to the QNode which of its
  input arguments are differentiable. Arguments which are non-differentiable will not be converted
  to PennyLane Variable objects within the QNode.
  [(#660)](https://github.com/XanaduAI/pennylane/pull/660)

* Added `decomposition` method to PauliX, PauliY, PauliZ, S, T, Hadamard, and PhaseShift gates, which
  decomposes each of these gates into rotation gates.
  [(#668)](https://github.com/XanaduAI/pennylane/pull/668)

* The `CircuitGraph` class now supports serializing contained circuit operations
  and measurement basis rotations to an OpenQASM2.0 script via the new
  `CircuitGraph.to_openqasm()` method.
  [(#623)](https://github.com/XanaduAI/pennylane/pull/623)

<h3>Breaking changes</h3>

* Removes support for Python 3.5.
  [(#639)](https://github.com/XanaduAI/pennylane/pull/639)

<h3>Documentation</h3>

* Various small typos were fixed.

<h3>Contributors</h3>

This release contains contributions from (in alphabetical order):

Thomas Bromley, Jack Ceroni, Alain Delgado Gran, Theodor Isacsson, Josh Izaac,
Nathan Killoran, Maria Schuld, Antal Száva, Nicola Vitucci.


# Release 0.9.0

<h3>New features since last release</h3>

<h4>New machine learning integrations</h4>

* PennyLane QNodes can now be converted into Keras layers, allowing for creation of quantum and
  hybrid models using the Keras API.
  [(#529)](https://github.com/XanaduAI/pennylane/pull/529)

  A PennyLane QNode can be converted into a Keras layer using the `KerasLayer` class:

  ```python
  from pennylane.qnn import KerasLayer

  @qml.qnode(dev)
  def circuit(inputs, weights_0, weight_1):
     # define the circuit
     # ...

  weight_shapes = {"weights_0": 3, "weight_1": 1}
  qlayer = qml.qnn.KerasLayer(circuit, weight_shapes, output_dim=2)
  ```

  A hybrid model can then be easily constructed:

  ```python
  model = tf.keras.models.Sequential([qlayer, tf.keras.layers.Dense(2)])
  ```

* Added a new type of QNode, `qml.qnodes.PassthruQNode`. For simulators which are coded in an
  external library which supports automatic differentiation, PennyLane will treat a PassthruQNode as
  a "white box", and rely on the external library to directly provide gradients via backpropagation.
  This can be more efficient than the using parameter-shift rule for a large number of parameters.
  [(#488)](https://github.com/XanaduAI/pennylane/pull/488)

  Currently this behaviour is supported by PennyLane's `default.tensor.tf` device backend,
  compatible with the `'tf'` interface using TensorFlow 2:

  ```python
  dev = qml.device('default.tensor.tf', wires=2)

  @qml.qnode(dev, diff_method="backprop")
  def circuit(params):
      qml.RX(params[0], wires=0)
      qml.RX(params[1], wires=1)
      qml.CNOT(wires=[0, 1])
      return qml.expval(qml.PauliZ(0))

  qnode = PassthruQNode(circuit, dev)
  params = tf.Variable([0.3, 0.1])

  with tf.GradientTape() as tape:
      tape.watch(params)
      res = qnode(params)

  grad = tape.gradient(res, params)
  ```

<h4>New optimizers</h4>

* Added the `qml.RotosolveOptimizer`, a gradient-free optimizer
  that minimizes the quantum function by updating each parameter,
  one-by-one, via a closed-form expression while keeping other parameters
  fixed.
  [(#636)](https://github.com/XanaduAI/pennylane/pull/636)
  [(#539)](https://github.com/XanaduAI/pennylane/pull/539)

* Added the `qml.RotoselectOptimizer`, which uses Rotosolve to
  minimizes a quantum function with respect to both the
  rotation operations applied and the rotation parameters.
  [(#636)](https://github.com/XanaduAI/pennylane/pull/636)
  [(#539)](https://github.com/XanaduAI/pennylane/pull/539)

  For example, given a quantum function `f` that accepts parameters `x`
  and a list of corresponding rotation operations `generators`,
  the Rotoselect optimizer will, at each step, update both the parameter
  values and the list of rotation gates to minimize the loss:

  ```pycon
  >>> opt = qml.optimize.RotoselectOptimizer()
  >>> x = [0.3, 0.7]
  >>> generators = [qml.RX, qml.RY]
  >>> for _ in range(100):
  ...     x, generators = opt.step(f, x, generators)
  ```


<h4>New operations</h4>

* Added the `PauliRot` gate, which performs an arbitrary
  Pauli rotation on multiple qubits, and the `MultiRZ` gate,
  which performs a rotation generated by a tensor product
  of Pauli Z operators.
  [(#559)](https://github.com/XanaduAI/pennylane/pull/559)

  ```python
  dev = qml.device('default.qubit', wires=4)

  @qml.qnode(dev)
  def circuit(angle):
      qml.PauliRot(angle, "IXYZ", wires=[0, 1, 2, 3])
      return [qml.expval(qml.PauliZ(wire)) for wire in [0, 1, 2, 3]]
  ```

  ```pycon
  >>> circuit(0.4)
  [1.         0.92106099 0.92106099 1.        ]
  >>> print(circuit.draw())
   0: ──╭RI(0.4)──┤ ⟨Z⟩
   1: ──├RX(0.4)──┤ ⟨Z⟩
   2: ──├RY(0.4)──┤ ⟨Z⟩
   3: ──╰RZ(0.4)──┤ ⟨Z⟩
  ```

  If the `PauliRot` gate is not supported on the target device, it will
  be decomposed into `Hadamard`, `RX` and `MultiRZ` gates. Note that
  identity gates in the Pauli word result in untouched wires:

  ```pycon
  >>> print(circuit.draw())
   0: ───────────────────────────────────┤ ⟨Z⟩
   1: ──H──────────╭RZ(0.4)──H───────────┤ ⟨Z⟩
   2: ──RX(1.571)──├RZ(0.4)──RX(-1.571)──┤ ⟨Z⟩
   3: ─────────────╰RZ(0.4)──────────────┤ ⟨Z⟩
  ```

  If the `MultiRZ` gate is not supported, it will be decomposed into
  `CNOT` and `RZ` gates:

  ```pycon
  >>> print(circuit.draw())
   0: ──────────────────────────────────────────────────┤ ⟨Z⟩
   1: ──H──────────────╭X──RZ(0.4)──╭X──────H───────────┤ ⟨Z⟩
   2: ──RX(1.571)──╭X──╰C───────────╰C──╭X──RX(-1.571)──┤ ⟨Z⟩
   3: ─────────────╰C───────────────────╰C──────────────┤ ⟨Z⟩
  ```

* PennyLane now provides `DiagonalQubitUnitary` for diagonal gates, that are e.g.,
  encountered in IQP circuits. These kinds of gates can be evaluated much faster on
  a simulator device.
  [(#567)](https://github.com/XanaduAI/pennylane/pull/567)

  The gate can be used, for example, to efficiently simulate oracles:

  ```python
  dev = qml.device('default.qubit', wires=3)

  # Function as a bitstring
  f = np.array([1, 0, 0, 1, 1, 0, 1, 0])

  @qml.qnode(dev)
  def circuit(weights1, weights2):
      qml.templates.StronglyEntanglingLayers(weights1, wires=[0, 1, 2])

      # Implements the function as a phase-kickback oracle
      qml.DiagonalQubitUnitary((-1)**f, wires=[0, 1, 2])

      qml.templates.StronglyEntanglingLayers(weights2, wires=[0, 1, 2])
      return [qml.expval(qml.PauliZ(w)) for w in range(3)]
  ```

* Added the `TensorN` CVObservable that can represent the tensor product of the
  `NumberOperator` on photonic backends.
  [(#608)](https://github.com/XanaduAI/pennylane/pull/608)

<h4>New templates</h4>

* Added the `ArbitraryUnitary` and `ArbitraryStatePreparation` templates, which use
  `PauliRot` gates to perform an arbitrary unitary and prepare an arbitrary basis
  state with the minimal number of parameters.
  [(#590)](https://github.com/XanaduAI/pennylane/pull/590)

  ```python
  dev = qml.device('default.qubit', wires=3)

  @qml.qnode(dev)
  def circuit(weights1, weights2):
        qml.templates.ArbitraryStatePreparation(weights1, wires=[0, 1, 2])
        qml.templates.ArbitraryUnitary(weights2, wires=[0, 1, 2])
        return qml.probs(wires=[0, 1, 2])
  ```

* Added the `IQPEmbedding` template, which encodes inputs into the diagonal gates of an
  IQP circuit.
  [(#605)](https://github.com/XanaduAI/pennylane/pull/605)

  <img src="https://pennylane.readthedocs.io/en/latest/_images/iqp.png"
  width=50%></img>

* Added the `SimplifiedTwoDesign` template, which implements the circuit
  design of [Cerezo et al. (2020)](<https://arxiv.org/abs/2001.00550>).
  [(#556)](https://github.com/XanaduAI/pennylane/pull/556)

  <img src="https://pennylane.readthedocs.io/en/latest/_images/simplified_two_design.png"
  width=50%></img>

* Added the `BasicEntanglerLayers` template, which is a simple layer architecture
  of rotations and CNOT nearest-neighbour entanglers.
  [(#555)](https://github.com/XanaduAI/pennylane/pull/555)

  <img src="https://pennylane.readthedocs.io/en/latest/_images/basic_entangler.png"
  width=50%></img>

* PennyLane now offers a broadcasting function to easily construct templates:
  `qml.broadcast()` takes single quantum operations or other templates and applies
  them to wires in a specific pattern.
  [(#515)](https://github.com/XanaduAI/pennylane/pull/515)
  [(#522)](https://github.com/XanaduAI/pennylane/pull/522)
  [(#526)](https://github.com/XanaduAI/pennylane/pull/526)
  [(#603)](https://github.com/XanaduAI/pennylane/pull/603)

  For example, we can use broadcast to repeat a custom template
  across multiple wires:

  ```python
  from pennylane.templates import template

  @template
  def mytemplate(pars, wires):
      qml.Hadamard(wires=wires)
      qml.RY(pars, wires=wires)

  dev = qml.device('default.qubit', wires=3)

  @qml.qnode(dev)
  def circuit(pars):
      qml.broadcast(mytemplate, pattern="single", wires=[0,1,2], parameters=pars)
      return qml.expval(qml.PauliZ(0))
  ```

  ```pycon
  >>> circuit([1, 1, 0.1])
  -0.841470984807896
  >>> print(circuit.draw())
   0: ──H──RY(1.0)──┤ ⟨Z⟩
   1: ──H──RY(1.0)──┤
   2: ──H──RY(0.1)──┤
  ```

  For other available patterns, see the
  [broadcast function documentation](https://pennylane.readthedocs.io/en/latest/code/api/pennylane.broadcast.html).

<h3>Breaking changes</h3>

* The `QAOAEmbedding` now uses the new `MultiRZ` gate as a `ZZ` entangler,
  which changes the convention. While
  previously, the `ZZ` gate in the embedding was implemented as

  ```python
  CNOT(wires=[wires[0], wires[1]])
  RZ(2 * parameter, wires=wires[0])
  CNOT(wires=[wires[0], wires[1]])
  ```

  the `MultiRZ` corresponds to

  ```python
  CNOT(wires=[wires[1], wires[0]])
  RZ(parameter, wires=wires[0])
  CNOT(wires=[wires[1], wires[0]])
  ```

  which differs in the factor of `2`, and fixes a bug in the
  wires that the `CNOT` was applied to.
  [(#609)](https://github.com/XanaduAI/pennylane/pull/609)

* Probability methods are handled by `QubitDevice` and device method
  requirements are modified to simplify plugin development.
  [(#573)](https://github.com/XanaduAI/pennylane/pull/573)

* The internal variables `All` and `Any` to mark an `Operation` as acting on all or any
  wires have been renamed to `AllWires` and `AnyWires`.
  [(#614)](https://github.com/XanaduAI/pennylane/pull/614)

<h3>Improvements</h3>

* A new `Wires` class was introduced for the internal
  bookkeeping of wire indices.
  [(#615)](https://github.com/XanaduAI/pennylane/pull/615)

* Improvements to the speed/performance of the `default.qubit` device.
  [(#567)](https://github.com/XanaduAI/pennylane/pull/567)
  [(#559)](https://github.com/XanaduAI/pennylane/pull/559)

* Added the `"backprop"` and `"device"` differentiation methods to the `qnode`
  decorator.
  [(#552)](https://github.com/XanaduAI/pennylane/pull/552)

  - `"backprop"`: Use classical backpropagation. Default on simulator
    devices that are classically end-to-end differentiable.
    The returned QNode can only be used with the same machine learning
    framework (e.g., `default.tensor.tf` simulator with the `tensorflow` interface).

  - `"device"`: Queries the device directly for the gradient.

  Using the `"backprop"` differentiation method with the `default.tensor.tf`
  device, the created QNode is a 'white-box', and is tightly integrated with
  the overall TensorFlow computation:

  ```python
  >>> dev = qml.device("default.tensor.tf", wires=1)
  >>> @qml.qnode(dev, interface="tf", diff_method="backprop")
  >>> def circuit(x):
  ...     qml.RX(x[1], wires=0)
  ...     qml.Rot(x[0], x[1], x[2], wires=0)
  ...     return qml.expval(qml.PauliZ(0))
  >>> vars = tf.Variable([0.2, 0.5, 0.1])
  >>> with tf.GradientTape() as tape:
  ...     res = circuit(vars)
  >>> tape.gradient(res, vars)
  <tf.Tensor: shape=(3,), dtype=float32, numpy=array([-2.2526717e-01, -1.0086454e+00,  1.3877788e-17], dtype=float32)>
  ```

* The circuit drawer now displays inverted operations, as well as wires
  where probabilities are returned from the device:
  [(#540)](https://github.com/XanaduAI/pennylane/pull/540)

  ```python
  >>> @qml.qnode(dev)
  ... def circuit(theta):
  ...     qml.RX(theta, wires=0)
  ...     qml.CNOT(wires=[0, 1])
  ...     qml.S(wires=1).inv()
  ...     return qml.probs(wires=[0, 1])
  >>> circuit(0.2)
  array([0.99003329, 0.        , 0.        , 0.00996671])
  >>> print(circuit.draw())
  0: ──RX(0.2)──╭C───────╭┤ Probs
  1: ───────────╰X──S⁻¹──╰┤ Probs
  ```

* You can now evaluate the metric tensor of a VQE Hamiltonian via the new
  `VQECost.metric_tensor` method. This allows `VQECost` objects to be directly
  optimized by the quantum natural gradient optimizer (`qml.QNGOptimizer`).
  [(#618)](https://github.com/XanaduAI/pennylane/pull/618)

* The input check functions in `pennylane.templates.utils` are now public
  and visible in the API documentation.
  [(#566)](https://github.com/XanaduAI/pennylane/pull/566)

* Added keyword arguments for step size and order to the `qnode` decorator, as well as
  the `QNode` and `JacobianQNode` classes. This enables the user to set the step size
  and order when using finite difference methods. These options are also exposed when
  creating QNode collections.
  [(#530)](https://github.com/XanaduAI/pennylane/pull/530)
  [(#585)](https://github.com/XanaduAI/pennylane/pull/585)
  [(#587)](https://github.com/XanaduAI/pennylane/pull/587)

* The decomposition for the `CRY` gate now uses the simpler form `RY @ CNOT @ RY @ CNOT`
  [(#547)](https://github.com/XanaduAI/pennylane/pull/547)

* The underlying queuing system was refactored, removing the `qml._current_context`
  property that held the currently active `QNode` or `OperationRecorder`. Now, all
  objects that expose a queue for operations inherit from `QueuingContext` and
  register their queue globally.
  [(#548)](https://github.com/XanaduAI/pennylane/pull/548)

* The PennyLane repository has a new benchmarking tool which supports the comparison of different git revisions.
  [(#568)](https://github.com/XanaduAI/pennylane/pull/568)
  [(#560)](https://github.com/XanaduAI/pennylane/pull/560)
  [(#516)](https://github.com/XanaduAI/pennylane/pull/516)

<h3>Documentation</h3>

* Updated the development section by creating a landing page with links to sub-pages
  containing specific guides.
  [(#596)](https://github.com/XanaduAI/pennylane/pull/596)

* Extended the developer's guide by a section explaining how to add new templates.
  [(#564)](https://github.com/XanaduAI/pennylane/pull/564)

<h3>Bug fixes</h3>

* `tf.GradientTape().jacobian()` can now be evaluated on QNodes using the TensorFlow interface.
  [(#626)](https://github.com/XanaduAI/pennylane/pull/626)

* `RandomLayers()` is now compatible with the qiskit devices.
  [(#597)](https://github.com/XanaduAI/pennylane/pull/597)

* `DefaultQubit.probability()` now returns the correct probability when called with
  `device.analytic=False`.
  [(#563)](https://github.com/XanaduAI/pennylane/pull/563)

* Fixed a bug in the `StronglyEntanglingLayers` template, allowing it to
  work correctly when applied to a single wire.
  [(544)](https://github.com/XanaduAI/pennylane/pull/544)

* Fixed a bug when inverting operations with decompositions; operations marked as inverted
  are now correctly inverted when the fallback decomposition is called.
  [(#543)](https://github.com/XanaduAI/pennylane/pull/543)

* The `QNode.print_applied()` method now correctly displays wires where
  `qml.prob()` is being returned.
  [#542](https://github.com/XanaduAI/pennylane/pull/542)

<h3>Contributors</h3>

This release contains contributions from (in alphabetical order):

Ville Bergholm, Lana Bozanic, Thomas Bromley, Theodor Isacsson, Josh Izaac, Nathan Killoran,
Maggie Li, Johannes Jakob Meyer, Maria Schuld, Sukin Sim, Antal Száva.

# Release 0.8.1

<h3>Improvements</h3>

* Beginning of support for Python 3.8, with the test suite
  now being run in a Python 3.8 environment.
  [(#501)](https://github.com/XanaduAI/pennylane/pull/501)

<h3>Documentation</h3>

* Present templates as a gallery of thumbnails showing the
  basic circuit architecture.
  [(#499)](https://github.com/XanaduAI/pennylane/pull/499)

<h3>Bug fixes</h3>

* Fixed a bug where multiplying a QNode parameter by 0 caused a divide
  by zero error when calculating the parameter shift formula.
  [(#512)](https://github.com/XanaduAI/pennylane/pull/512)

* Fixed a bug where the shape of differentiable QNode arguments
  was being cached on the first construction, leading to indexing
  errors if the QNode was re-evaluated if the argument changed shape.
  [(#505)](https://github.com/XanaduAI/pennylane/pull/505)

<h3>Contributors</h3>

This release contains contributions from (in alphabetical order):

Ville Bergholm, Josh Izaac, Johannes Jakob Meyer, Maria Schuld, Antal Száva.

# Release 0.8.0

<h3>New features since last release</h3>

* Added a quantum chemistry package, `pennylane.qchem`, which supports
  integration with OpenFermion, Psi4, PySCF, and OpenBabel.
  [(#453)](https://github.com/XanaduAI/pennylane/pull/453)

  Features include:

  - Generate the qubit Hamiltonians directly starting with the atomic structure of the molecule.
  - Calculate the mean-field (Hartree-Fock) electronic structure of molecules.
  - Allow to define an active space based on the number of active electrons and active orbitals.
  - Perform the fermionic-to-qubit transformation of the electronic Hamiltonian by
    using different functions implemented in OpenFermion.
  - Convert OpenFermion's QubitOperator to a Pennylane `Hamiltonian` class.
  - Perform a Variational Quantum Eigensolver (VQE) computation with this Hamiltonian in PennyLane.

  Check out the [quantum chemistry quickstart](https://pennylane.readthedocs.io/en/latest/introduction/chemistry.html), as well the quantum chemistry and VQE tutorials.

* PennyLane now has some functions and classes for creating and solving VQE
  problems. [(#467)](https://github.com/XanaduAI/pennylane/pull/467)

  - `qml.Hamiltonian`: a lightweight class for representing qubit Hamiltonians
  - `qml.VQECost`: a class for quickly constructing a differentiable cost function
    given a circuit ansatz, Hamiltonian, and one or more devices

    ```python
    >>> H = qml.vqe.Hamiltonian(coeffs, obs)
    >>> cost = qml.VQECost(ansatz, hamiltonian, dev, interface="torch")
    >>> params = torch.rand([4, 3])
    >>> cost(params)
    tensor(0.0245, dtype=torch.float64)
    ```

* Added a circuit drawing feature that provides a text-based representation
  of a QNode instance. It can be invoked via `qnode.draw()`. The user can specify
  to display variable names instead of variable values and choose either an ASCII
  or Unicode charset.
  [(#446)](https://github.com/XanaduAI/pennylane/pull/446)

  Consider the following circuit as an example:
  ```python3
  @qml.qnode(dev)
  def qfunc(a, w):
      qml.Hadamard(0)
      qml.CRX(a, wires=[0, 1])
      qml.Rot(w[0], w[1], w[2], wires=[1])
      qml.CRX(-a, wires=[0, 1])

      return qml.expval(qml.PauliZ(0) @ qml.PauliZ(1))
  ```

  We can draw the circuit after it has been executed:

  ```python
  >>> result = qfunc(2.3, [1.2, 3.2, 0.7])
  >>> print(qfunc.draw())
   0: ──H──╭C────────────────────────────╭C─────────╭┤ ⟨Z ⊗ Z⟩
   1: ─────╰RX(2.3)──Rot(1.2, 3.2, 0.7)──╰RX(-2.3)──╰┤ ⟨Z ⊗ Z⟩
  >>> print(qfunc.draw(charset="ascii"))
   0: --H--+C----------------------------+C---------+| <Z @ Z>
   1: -----+RX(2.3)--Rot(1.2, 3.2, 0.7)--+RX(-2.3)--+| <Z @ Z>
  >>> print(qfunc.draw(show_variable_names=True))
   0: ──H──╭C─────────────────────────────╭C─────────╭┤ ⟨Z ⊗ Z⟩
   1: ─────╰RX(a)──Rot(w[0], w[1], w[2])──╰RX(-1*a)──╰┤ ⟨Z ⊗ Z⟩
  ```

* Added `QAOAEmbedding` and its parameter initialization
  as a new trainable template.
  [(#442)](https://github.com/XanaduAI/pennylane/pull/442)

  <img src="https://pennylane.readthedocs.io/en/latest/_images/qaoa_layers.png"
  width=70%></img>

* Added the `qml.probs()` measurement function, allowing QNodes
  to differentiate variational circuit probabilities
  on simulators and hardware.
  [(#432)](https://github.com/XanaduAI/pennylane/pull/432)

  ```python
  @qml.qnode(dev)
  def circuit(x):
      qml.Hadamard(wires=0)
      qml.RY(x, wires=0)
      qml.RX(x, wires=1)
      qml.CNOT(wires=[0, 1])
      return qml.probs(wires=[0])
  ```
  Executing this circuit gives the marginal probability of wire 1:
  ```python
  >>> circuit(0.2)
  [0.40066533 0.59933467]
  ```
  QNodes that return probabilities fully support autodifferentiation.

* Added the convenience load functions `qml.from_pyquil`, `qml.from_quil` and
  `qml.from_quil_file` that convert pyQuil objects and Quil code to PennyLane
  templates. This feature requires version 0.8 or above of the PennyLane-Forest
  plugin.
  [(#459)](https://github.com/XanaduAI/pennylane/pull/459)

* Added a `qml.inv` method that inverts templates and sequences of Operations.
  Added a `@qml.template` decorator that makes templates return the queued Operations.
  [(#462)](https://github.com/XanaduAI/pennylane/pull/462)

  For example, using this function to invert a template inside a QNode:

  ```python3
      @qml.template
      def ansatz(weights, wires):
          for idx, wire in enumerate(wires):
              qml.RX(weights[idx], wires=[wire])

          for idx in range(len(wires) - 1):
              qml.CNOT(wires=[wires[idx], wires[idx + 1]])

      dev = qml.device('default.qubit', wires=2)

      @qml.qnode(dev)
      def circuit(weights):
          qml.inv(ansatz(weights, wires=[0, 1]))
          return qml.expval(qml.PauliZ(0) @ qml.PauliZ(1))
    ```

* Added the `QNodeCollection` container class, that allows independent
  QNodes to be stored and evaluated simultaneously. Experimental support
  for asynchronous evaluation of contained QNodes is provided with the
  `parallel=True` keyword argument.
  [(#466)](https://github.com/XanaduAI/pennylane/pull/466)

* Added a high level `qml.map` function, that maps a quantum
  circuit template over a list of observables or devices, returning
  a `QNodeCollection`.
  [(#466)](https://github.com/XanaduAI/pennylane/pull/466)

  For example:

  ```python3
  >>> def my_template(params, wires, **kwargs):
  >>>    qml.RX(params[0], wires=wires[0])
  >>>    qml.RX(params[1], wires=wires[1])
  >>>    qml.CNOT(wires=wires)

  >>> obs_list = [qml.PauliX(0) @ qml.PauliZ(1), qml.PauliZ(0) @ qml.PauliX(1)]
  >>> dev = qml.device("default.qubit", wires=2)
  >>> qnodes = qml.map(my_template, obs_list, dev, measure="expval")
  >>> qnodes([0.54, 0.12])
  array([-0.06154835  0.99280864])
  ```

* Added high level `qml.sum`, `qml.dot`, `qml.apply` functions
  that act on QNode collections.
  [(#466)](https://github.com/XanaduAI/pennylane/pull/466)

  `qml.apply` allows vectorized functions to act over the entire QNode
  collection:
  ```python
  >>> qnodes = qml.map(my_template, obs_list, dev, measure="expval")
  >>> cost = qml.apply(np.sin, qnodes)
  >>> cost([0.54, 0.12])
  array([-0.0615095  0.83756375])
  ```

  `qml.sum` and `qml.dot` take the sum of a QNode collection, and a
  dot product of tensors/arrays/QNode collections, respectively.

<h3>Breaking changes</h3>

* Deprecated the old-style `QNode` such that only the new-style `QNode` and its syntax can be used,
  moved all related files from the `pennylane/beta` folder to `pennylane`.
  [(#440)](https://github.com/XanaduAI/pennylane/pull/440)

<h3>Improvements</h3>

* Added the `Tensor.prune()` method and the `Tensor.non_identity_obs` property for extracting
  non-identity instances from the observables making up a `Tensor` instance.
  [(#498)](https://github.com/XanaduAI/pennylane/pull/498)

* Renamed the `expt.tensornet` and `expt.tensornet.tf` devices to `default.tensor` and
  `default.tensor.tf`.
  [(#495)](https://github.com/XanaduAI/pennylane/pull/495)

* Added a serialization method to the `CircuitGraph` class that is used to create a unique
  hash for each quantum circuit graph.
  [(#470)](https://github.com/XanaduAI/pennylane/pull/470)

* Added the `Observable.eigvals` method to return the eigenvalues of observables.
  [(#449)](https://github.com/XanaduAI/pennylane/pull/449)

* Added the `Observable.diagonalizing_gates` method to return the gates
  that diagonalize an observable in the computational basis.
  [(#454)](https://github.com/XanaduAI/pennylane/pull/454)

* Added the `Operator.matrix` method to return the matrix representation
  of an operator in the computational basis.
  [(#454)](https://github.com/XanaduAI/pennylane/pull/454)

* Added a `QubitDevice` class which implements common functionalities of plugin devices such that
  plugin devices can rely on these implementations. The new `QubitDevice` also includes
  a new `execute` method, which allows for more convenient plugin design. In addition, `QubitDevice`
  also unifies the way samples are generated on qubit-based devices.
  [(#452)](https://github.com/XanaduAI/pennylane/pull/452)
  [(#473)](https://github.com/XanaduAI/pennylane/pull/473)

* Improved documentation of `AmplitudeEmbedding` and `BasisEmbedding` templates.
  [(#441)](https://github.com/XanaduAI/pennylane/pull/441)
  [(#439)](https://github.com/XanaduAI/pennylane/pull/439)

* Codeblocks in the documentation now have a 'copy' button for easily
  copying examples.
  [(#437)](https://github.com/XanaduAI/pennylane/pull/437)

<h3>Documentation</h3>

* Update the developers plugin guide to use QubitDevice.
  [(#483)](https://github.com/XanaduAI/pennylane/pull/483)

<h3>Bug fixes</h3>

* Fixed a bug in `CVQNode._pd_analytic`, where non-descendant observables were not
  Heisenberg-transformed before evaluating the partial derivatives when using the
  order-2 parameter-shift method, resulting in an erroneous Jacobian for some circuits.
  [(#433)](https://github.com/XanaduAI/pennylane/pull/433)

<h3>Contributors</h3>

This release contains contributions from (in alphabetical order):

Juan Miguel Arrazola, Ville Bergholm, Alain Delgado Gran, Olivia Di Matteo,
Theodor Isacsson, Josh Izaac, Soran Jahangiri, Nathan Killoran, Johannes Jakob Meyer,
Zeyue Niu, Maria Schuld, Antal Száva.

# Release 0.7.0

<h3>New features since last release</h3>

* Custom padding constant in `AmplitudeEmbedding` is supported (see 'Breaking changes'.)
  [(#419)](https://github.com/XanaduAI/pennylane/pull/419)

* `StronglyEntanglingLayer` and `RandomLayer` now work with a single wire.
  [(#409)](https://github.com/XanaduAI/pennylane/pull/409)
  [(#413)](https://github.com/XanaduAI/pennylane/pull/413)

* Added support for applying the inverse of an `Operation` within a circuit.
  [(#377)](https://github.com/XanaduAI/pennylane/pull/377)

* Added an `OperationRecorder()` context manager, that allows templates
  and quantum functions to be executed while recording events. The
  recorder can be used with and without QNodes as a debugging utility.
  [(#388)](https://github.com/XanaduAI/pennylane/pull/388)

* Operations can now specify a decomposition that is used when the desired operation
  is not supported on the target device.
  [(#396)](https://github.com/XanaduAI/pennylane/pull/396)

* The ability to load circuits from external frameworks as templates
  has been added via the new `qml.load()` function. This feature
  requires plugin support --- this initial release provides support
  for Qiskit circuits and QASM files when `pennylane-qiskit` is installed,
  via the functions `qml.from_qiskit` and `qml.from_qasm`.
  [(#418)](https://github.com/XanaduAI/pennylane/pull/418)

* An experimental tensor network device has been added
  [(#416)](https://github.com/XanaduAI/pennylane/pull/416)
  [(#395)](https://github.com/XanaduAI/pennylane/pull/395)
  [(#394)](https://github.com/XanaduAI/pennylane/pull/394)
  [(#380)](https://github.com/XanaduAI/pennylane/pull/380)

* An experimental tensor network device which uses TensorFlow for
  backpropagation has been added
  [(#427)](https://github.com/XanaduAI/pennylane/pull/427)

* Custom padding constant in `AmplitudeEmbedding` is supported (see 'Breaking changes'.)
  [(#419)](https://github.com/XanaduAI/pennylane/pull/419)

<h3>Breaking changes</h3>

* The `pad` parameter in `AmplitudeEmbedding()` is now either `None` (no automatic padding), or a
  number that is used as the padding constant.
  [(#419)](https://github.com/XanaduAI/pennylane/pull/419)

* Initialization functions now return a single array of weights per function. Utilities for multi-weight templates
  `Interferometer()` and `CVNeuralNetLayers()` are provided.
  [(#412)](https://github.com/XanaduAI/pennylane/pull/412)

* The single layer templates `RandomLayer()`, `CVNeuralNetLayer()` and `StronglyEntanglingLayer()`
  have been turned into private functions `_random_layer()`, `_cv_neural_net_layer()` and
  `_strongly_entangling_layer()`. Recommended use is now via the corresponding `Layers()` templates.
  [(#413)](https://github.com/XanaduAI/pennylane/pull/413)

<h3>Improvements</h3>

* Added extensive input checks in templates.
  [(#419)](https://github.com/XanaduAI/pennylane/pull/419)

* Templates integration tests are rewritten - now cover keyword/positional argument passing,
  interfaces and combinations of templates.
  [(#409)](https://github.com/XanaduAI/pennylane/pull/409)
  [(#419)](https://github.com/XanaduAI/pennylane/pull/419)

* State vector preparation operations in the `default.qubit` plugin can now be
  applied to subsets of wires, and are restricted to being the first operation
  in a circuit.
  [(#346)](https://github.com/XanaduAI/pennylane/pull/346)

* The `QNode` class is split into a hierarchy of simpler classes.
  [(#354)](https://github.com/XanaduAI/pennylane/pull/354)
  [(#398)](https://github.com/XanaduAI/pennylane/pull/398)
  [(#415)](https://github.com/XanaduAI/pennylane/pull/415)
  [(#417)](https://github.com/XanaduAI/pennylane/pull/417)
  [(#425)](https://github.com/XanaduAI/pennylane/pull/425)

* Added the gates U1, U2 and U3 parametrizing arbitrary unitaries on 1, 2 and 3
  qubits and the Toffoli gate to the set of qubit operations.
  [(#396)](https://github.com/XanaduAI/pennylane/pull/396)

* Changes have been made to accomodate the movement of the main function
  in `pytest._internal` to `pytest._internal.main` in pip 19.3.
  [(#404)](https://github.com/XanaduAI/pennylane/pull/404)

* Added the templates `BasisStatePreparation` and `MottonenStatePreparation` that use
  gates to prepare a basis state and an arbitrary state respectively.
  [(#336)](https://github.com/XanaduAI/pennylane/pull/336)

* Added decompositions for `BasisState` and `QubitStateVector` based on state
  preparation templates.
  [(#414)](https://github.com/XanaduAI/pennylane/pull/414)

* Replaces the pseudo-inverse in the quantum natural gradient optimizer
  (which can be numerically unstable) with `np.linalg.solve`.
  [(#428)](https://github.com/XanaduAI/pennylane/pull/428)

<h3>Contributors</h3>

This release contains contributions from (in alphabetical order):

Ville Bergholm, Josh Izaac, Nathan Killoran, Angus Lowe, Johannes Jakob Meyer,
Oluwatobi Ogunbayo, Maria Schuld, Antal Száva.

# Release 0.6.1

<h3>New features since last release</h3>

* Added a `print_applied` method to QNodes, allowing the operation
  and observable queue to be printed as last constructed.
  [(#378)](https://github.com/XanaduAI/pennylane/pull/378)

<h3>Improvements</h3>

* A new `Operator` base class is introduced, which is inherited by both the
  `Observable` class and the `Operation` class.
  [(#355)](https://github.com/XanaduAI/pennylane/pull/355)

* Removed deprecated `@abstractproperty` decorators
  in `_device.py`.
  [(#374)](https://github.com/XanaduAI/pennylane/pull/374)

* The `CircuitGraph` class is updated to deal with `Operation` instances directly.
  [(#344)](https://github.com/XanaduAI/pennylane/pull/344)

* Comprehensive gradient tests have been added for the interfaces.
  [(#381)](https://github.com/XanaduAI/pennylane/pull/381)

<h3>Documentation</h3>

* The new restructured documentation has been polished and updated.
  [(#387)](https://github.com/XanaduAI/pennylane/pull/387)
  [(#375)](https://github.com/XanaduAI/pennylane/pull/375)
  [(#372)](https://github.com/XanaduAI/pennylane/pull/372)
  [(#370)](https://github.com/XanaduAI/pennylane/pull/370)
  [(#369)](https://github.com/XanaduAI/pennylane/pull/369)
  [(#367)](https://github.com/XanaduAI/pennylane/pull/367)
  [(#364)](https://github.com/XanaduAI/pennylane/pull/364)

* Updated the development guides.
  [(#382)](https://github.com/XanaduAI/pennylane/pull/382)
  [(#379)](https://github.com/XanaduAI/pennylane/pull/379)

* Added all modules, classes, and functions to the API section
  in the documentation.
  [(#373)](https://github.com/XanaduAI/pennylane/pull/373)

<h3>Bug fixes</h3>

* Replaces the existing `np.linalg.norm` normalization with hand-coded
  normalization, allowing `AmplitudeEmbedding` to be used with differentiable
  parameters. AmplitudeEmbedding tests have been added and improved.
  [(#376)](https://github.com/XanaduAI/pennylane/pull/376)

<h3>Contributors</h3>

This release contains contributions from (in alphabetical order):

Ville Bergholm, Josh Izaac, Nathan Killoran, Maria Schuld, Antal Száva

# Release 0.6.0

<h3>New features since last release</h3>

* The devices `default.qubit` and `default.gaussian` have a new initialization parameter
  `analytic` that indicates if expectation values and variances should be calculated
  analytically and not be estimated from data.
  [(#317)](https://github.com/XanaduAI/pennylane/pull/317)

* Added C-SWAP gate to the set of qubit operations
  [(#330)](https://github.com/XanaduAI/pennylane/pull/330)

* The TensorFlow interface has been renamed from `"tfe"` to `"tf"`, and
  now supports TensorFlow 2.0.
  [(#337)](https://github.com/XanaduAI/pennylane/pull/337)

* Added the S and T gates to the set of qubit operations.
  [(#343)](https://github.com/XanaduAI/pennylane/pull/343)

* Tensor observables are now supported within the `expval`,
  `var`, and `sample` functions, by using the `@` operator.
  [(#267)](https://github.com/XanaduAI/pennylane/pull/267)


<h3>Breaking changes</h3>

* The argument `n` specifying the number of samples in the method `Device.sample` was removed.
  Instead, the method will always return `Device.shots` many samples.
  [(#317)](https://github.com/XanaduAI/pennylane/pull/317)

<h3>Improvements</h3>

* The number of shots / random samples used to estimate expectation values and variances, `Device.shots`,
  can now be changed after device creation.
  [(#317)](https://github.com/XanaduAI/pennylane/pull/317)

* Unified import shortcuts to be under qml in qnode.py
  and test_operation.py
  [(#329)](https://github.com/XanaduAI/pennylane/pull/329)

* The quantum natural gradient now uses `scipy.linalg.pinvh` which is more efficient for symmetric matrices
  than the previously used `scipy.linalg.pinv`.
  [(#331)](https://github.com/XanaduAI/pennylane/pull/331)

* The deprecated `qml.expval.Observable` syntax has been removed.
  [(#267)](https://github.com/XanaduAI/pennylane/pull/267)

* Remainder of the unittest-style tests were ported to pytest.
  [(#310)](https://github.com/XanaduAI/pennylane/pull/310)

* The `do_queue` argument for operations now only takes effect
  within QNodes. Outside of QNodes, operations can now be instantiated
  without needing to specify `do_queue`.
  [(#359)](https://github.com/XanaduAI/pennylane/pull/359)

<h3>Documentation</h3>

* The docs are rewritten and restructured to contain a code introduction section as well as an API section.
  [(#314)](https://github.com/XanaduAI/pennylane/pull/275)

* Added Ising model example to the tutorials
  [(#319)](https://github.com/XanaduAI/pennylane/pull/319)

* Added tutorial for QAOA on MaxCut problem
  [(#328)](https://github.com/XanaduAI/pennylane/pull/328)

* Added QGAN flow chart figure to its tutorial
  [(#333)](https://github.com/XanaduAI/pennylane/pull/333)

* Added missing figures for gallery thumbnails of state-preparation
  and QGAN tutorials
  [(#326)](https://github.com/XanaduAI/pennylane/pull/326)

* Fixed typos in the state preparation tutorial
  [(#321)](https://github.com/XanaduAI/pennylane/pull/321)

* Fixed bug in VQE tutorial 3D plots
  [(#327)](https://github.com/XanaduAI/pennylane/pull/327)

<h3>Bug fixes</h3>

* Fixed typo in measurement type error message in qnode.py
  [(#341)](https://github.com/XanaduAI/pennylane/pull/341)

<h3>Contributors</h3>

This release contains contributions from (in alphabetical order):

Shahnawaz Ahmed, Ville Bergholm, Aroosa Ijaz, Josh Izaac, Nathan Killoran, Angus Lowe,
Johannes Jakob Meyer, Maria Schuld, Antal Száva, Roeland Wiersema.

# Release 0.5.0

<h3>New features since last release</h3>

* Adds a new optimizer, `qml.QNGOptimizer`, which optimizes QNodes using
  quantum natural gradient descent. See https://arxiv.org/abs/1909.02108
  for more details.
  [(#295)](https://github.com/XanaduAI/pennylane/pull/295)
  [(#311)](https://github.com/XanaduAI/pennylane/pull/311)

* Adds a new QNode method, `QNode.metric_tensor()`,
  which returns the block-diagonal approximation to the Fubini-Study
  metric tensor evaluated on the attached device.
  [(#295)](https://github.com/XanaduAI/pennylane/pull/295)

* Sampling support: QNodes can now return a specified number of samples
  from a given observable via the top-level `pennylane.sample()` function.
  To support this on plugin devices, there is a new `Device.sample` method.

  Calculating gradients of QNodes that involve sampling is not possible.
  [(#256)](https://github.com/XanaduAI/pennylane/pull/256)

* `default.qubit` has been updated to provide support for sampling.
  [(#256)](https://github.com/XanaduAI/pennylane/pull/256)

* Added controlled rotation gates to PennyLane operations and `default.qubit` plugin.
  [(#251)](https://github.com/XanaduAI/pennylane/pull/251)

<h3>Breaking changes</h3>

* The method `Device.supported` was removed, and replaced with the methods
  `Device.supports_observable` and `Device.supports_operation`.
  Both methods can be called with string arguments (`dev.supports_observable('PauliX')`) and
  class arguments (`dev.supports_observable(qml.PauliX)`).
  [(#276)](https://github.com/XanaduAI/pennylane/pull/276)

* The following CV observables were renamed to comply with the new Operation/Observable
  scheme: `MeanPhoton` to `NumberOperator`, `Homodyne` to `QuadOperator` and `NumberState` to `FockStateProjector`.
  [(#254)](https://github.com/XanaduAI/pennylane/pull/254)

<h3>Improvements</h3>

* The `AmplitudeEmbedding` function now provides options to normalize and
  pad features to ensure a valid state vector is prepared.
  [(#275)](https://github.com/XanaduAI/pennylane/pull/275)

* Operations can now optionally specify generators, either as existing PennyLane
  operations, or by providing a NumPy array.
  [(#295)](https://github.com/XanaduAI/pennylane/pull/295)
  [(#313)](https://github.com/XanaduAI/pennylane/pull/313)

* Adds a `Device.parameters` property, so that devices can view a dictionary mapping free
  parameters to operation parameters. This will allow plugin devices to take advantage
  of parametric compilation.
  [(#283)](https://github.com/XanaduAI/pennylane/pull/283)

* Introduces two enumerations: `Any` and `All`, representing any number of wires
  and all wires in the system respectively. They can be imported from
  `pennylane.operation`, and can be used when defining the `Operation.num_wires`
  class attribute of operations.
  [(#277)](https://github.com/XanaduAI/pennylane/pull/277)

  As part of this change:

  - `All` is equivalent to the integer 0, for backwards compatibility with the
    existing test suite

  - `Any` is equivalent to the integer -1 to allow numeric comparison
    operators to continue working

  - An additional validation is now added to the `Operation` class,
    which will alert the user that an operation with `num_wires = All`
    is being incorrectly.

* The one-qubit rotations in `pennylane.plugins.default_qubit` no longer depend on Scipy's `expm`. Instead
  they are calculated with Euler's formula.
  [(#292)](https://github.com/XanaduAI/pennylane/pull/292)

* Creates an `ObservableReturnTypes` enumeration class containing `Sample`,
  `Variance` and `Expectation`. These new values can be assigned to the `return_type`
  attribute of an `Observable`.
  [(#290)](https://github.com/XanaduAI/pennylane/pull/290)

* Changed the signature of the `RandomLayer` and `RandomLayers` templates to have a fixed seed by default.
  [(#258)](https://github.com/XanaduAI/pennylane/pull/258)

* `setup.py` has been cleaned up, removing the non-working shebang,
  and removing unused imports.
  [(#262)](https://github.com/XanaduAI/pennylane/pull/262)

<h3>Documentation</h3>

* A documentation refactor to simplify the tutorials and
  include Sphinx-Gallery.
  [(#291)](https://github.com/XanaduAI/pennylane/pull/291)

  - Examples and tutorials previously split across the `examples/`
    and `doc/tutorials/` directories, in a mixture of ReST and Jupyter notebooks,
    have been rewritten as Python scripts with ReST comments in a single location,
    the `examples/` folder.

  - Sphinx-Gallery is used to automatically build and run the tutorials.
    Rendered output is displayed in the Sphinx documentation.

  - Links are provided at the top of every tutorial page for downloading the
    tutorial as an executable python script, downloading the tutorial
    as a Jupyter notebook, or viewing the notebook on GitHub.

  - The tutorials table of contents have been moved to a single quick start page.

* Fixed a typo in `QubitStateVector`.
  [(#296)](https://github.com/XanaduAI/pennylane/pull/296)

* Fixed a typo in the `default_gaussian.gaussian_state` function.
  [(#293)](https://github.com/XanaduAI/pennylane/pull/293)

* Fixed a typo in the gradient recipe within the `RX`, `RY`, `RZ`
  operation docstrings.
  [(#248)](https://github.com/XanaduAI/pennylane/pull/248)

* Fixed a broken link in the tutorial documentation, as a
  result of the `qml.expval.Observable` deprecation.
  [(#246)](https://github.com/XanaduAI/pennylane/pull/246)

<h3>Bug fixes</h3>

* Fixed a bug where a `PolyXP` observable would fail if applied to subsets
  of wires on `default.gaussian`.
  [(#277)](https://github.com/XanaduAI/pennylane/pull/277)

<h3>Contributors</h3>

This release contains contributions from (in alphabetical order):

Simon Cross, Aroosa Ijaz, Josh Izaac, Nathan Killoran, Johannes Jakob Meyer,
Rohit Midha, Nicolás Quesada, Maria Schuld, Antal Száva, Roeland Wiersema.

# Release 0.4.0

<h3>New features since last release</h3>

* `pennylane.expval()` is now a top-level *function*, and is no longer
  a package of classes. For now, the existing `pennylane.expval.Observable`
  interface continues to work, but will raise a deprecation warning.
  [(#232)](https://github.com/XanaduAI/pennylane/pull/232)

* Variance support: QNodes can now return the variance of observables,
  via the top-level `pennylane.var()` function. To support this on
  plugin devices, there is a new `Device.var` method.

  The following observables support analytic gradients of variances:

  - All qubit observables (requiring 3 circuit evaluations for involutory
    observables such as `Identity`, `X`, `Y`, `Z`; and 5 circuit evals for
    non-involutary observables, currently only `qml.Hermitian`)

  - First-order CV observables (requiring 5 circuit evaluations)

  Second-order CV observables support numerical variance gradients.

* `pennylane.about()` function added, providing details
  on current PennyLane version, installed plugins, Python,
  platform, and NumPy versions [(#186)](https://github.com/XanaduAI/pennylane/pull/186)

* Removed the logic that allowed `wires` to be passed as a positional
  argument in quantum operations. This allows us to raise more useful
  error messages for the user if incorrect syntax is used.
  [(#188)](https://github.com/XanaduAI/pennylane/pull/188)

* Adds support for multi-qubit expectation values of the `pennylane.Hermitian()`
  observable [(#192)](https://github.com/XanaduAI/pennylane/pull/192)

* Adds support for multi-qubit expectation values in `default.qubit`.
  [(#202)](https://github.com/XanaduAI/pennylane/pull/202)

* Organize templates into submodules [(#195)](https://github.com/XanaduAI/pennylane/pull/195).
  This included the following improvements:

  - Distinguish embedding templates from layer templates.

  - New random initialization functions supporting the templates available
    in the new submodule `pennylane.init`.

  - Added a random circuit template (`RandomLayers()`), in which rotations and 2-qubit gates are randomly
    distributed over the wires

  - Add various embedding strategies

<h3>Breaking changes</h3>

* The `Device` methods `expectations`, `pre_expval`, and `post_expval` have been
  renamed to `observables`, `pre_measure`, and `post_measure` respectively.
  [(#232)](https://github.com/XanaduAI/pennylane/pull/232)

<h3>Improvements</h3>

* `default.qubit` plugin now uses `np.tensordot` when applying quantum operations
  and evaluating expectations, resulting in significant speedup
  [(#239)](https://github.com/XanaduAI/pennylane/pull/239),
  [(#241)](https://github.com/XanaduAI/pennylane/pull/241)

* PennyLane now allows division of quantum operation parameters by a constant
  [(#179)](https://github.com/XanaduAI/pennylane/pull/179)

* Portions of the test suite are in the process of being ported to pytest.
  Note: this is still a work in progress.

  Ported tests include:

  - `test_ops.py`
  - `test_about.py`
  - `test_classical_gradients.py`
  - `test_observables.py`
  - `test_measure.py`
  - `test_init.py`
  - `test_templates*.py`
  - `test_ops.py`
  - `test_variable.py`
  - `test_qnode.py` (partial)

<h3>Bug fixes</h3>

* Fixed a bug in `Device.supported`, which would incorrectly
  mark an operation as supported if it shared a name with an
  observable [(#203)](https://github.com/XanaduAI/pennylane/pull/203)

* Fixed a bug in `Operation.wires`, by explicitly casting the
  type of each wire to an integer [(#206)](https://github.com/XanaduAI/pennylane/pull/206)

* Removed code in PennyLane which configured the logger,
  as this would clash with users' configurations
  [(#208)](https://github.com/XanaduAI/pennylane/pull/208)

* Fixed a bug in `default.qubit`, in which `QubitStateVector` operations
  were accidentally being cast to `np.float` instead of `np.complex`.
  [(#211)](https://github.com/XanaduAI/pennylane/pull/211)


<h3>Contributors</h3>

This release contains contributions from:

Shahnawaz Ahmed, riveSunder, Aroosa Ijaz, Josh Izaac, Nathan Killoran, Maria Schuld.

# Release 0.3.1

<h3>Bug fixes</h3>

* Fixed a bug where the interfaces submodule was not correctly being packaged via setup.py

# Release 0.3.0

<h3>New features since last release</h3>

* PennyLane now includes a new `interfaces` submodule, which enables QNode integration with additional machine learning libraries.
* Adds support for an experimental PyTorch interface for QNodes
* Adds support for an experimental TensorFlow eager execution interface for QNodes
* Adds a PyTorch+GPU+QPU tutorial to the documentation
* Documentation now includes links and tutorials including the new [PennyLane-Forest](https://github.com/rigetti/pennylane-forest) plugin.

<h3>Improvements</h3>

* Printing a QNode object, via `print(qnode)` or in an interactive terminal, now displays more useful information regarding the QNode,
  including the device it runs on, the number of wires, it's interface, and the quantum function it uses:

  ```python
  >>> print(qnode)
  <QNode: device='default.qubit', func=circuit, wires=2, interface=PyTorch>
  ```

<h3>Contributors</h3>

This release contains contributions from:

Josh Izaac and Nathan Killoran.


# Release 0.2.0

<h3>New features since last release</h3>

* Added the `Identity` expectation value for both CV and qubit models [(#135)](https://github.com/XanaduAI/pennylane/pull/135)
* Added the `templates.py` submodule, containing some commonly used QML models to be used as ansatz in QNodes [(#133)](https://github.com/XanaduAI/pennylane/pull/133)
* Added the `qml.Interferometer` CV operation [(#152)](https://github.com/XanaduAI/pennylane/pull/152)
* Wires are now supported as free QNode parameters [(#151)](https://github.com/XanaduAI/pennylane/pull/151)
* Added ability to update stepsizes of the optimizers [(#159)](https://github.com/XanaduAI/pennylane/pull/159)

<h3>Improvements</h3>

* Removed use of hardcoded values in the optimizers, made them parameters (see [#131](https://github.com/XanaduAI/pennylane/pull/131) and [#132](https://github.com/XanaduAI/pennylane/pull/132))
* Created the new `PlaceholderExpectation`, to be used when both CV and qubit expval modules contain expectations with the same name
* Provide a way for plugins to view the operation queue _before_ applying operations. This allows for on-the-fly modifications of
  the queue, allowing hardware-based plugins to support the full range of qubit expectation values. [(#143)](https://github.com/XanaduAI/pennylane/pull/143)
* QNode return values now support _any_ form of sequence, such as lists, sets, etc. [(#144)](https://github.com/XanaduAI/pennylane/pull/144)
* CV analytic gradient calculation is now more robust, allowing for operations which may not themselves be differentiated, but have a
  well defined `_heisenberg_rep` method, and so may succeed operations that are analytically differentiable [(#152)](https://github.com/XanaduAI/pennylane/pull/152)

<h3>Bug fixes</h3>

* Fixed a bug where the variational classifier example was not batching when learning parity (see [#128](https://github.com/XanaduAI/pennylane/pull/128) and [#129](https://github.com/XanaduAI/pennylane/pull/129))
* Fixed an inconsistency where some initial state operations were documented as accepting complex parameters - all operations
  now accept real values [(#146)](https://github.com/XanaduAI/pennylane/pull/146)

<h3>Contributors</h3>

This release contains contributions from:

Christian Gogolin, Josh Izaac, Nathan Killoran, and Maria Schuld.


# Release 0.1.0

Initial public release.

<h3>Contributors</h3>
This release contains contributions from:

Ville Bergholm, Josh Izaac, Maria Schuld, Christian Gogolin, and Nathan Killoran.<|MERGE_RESOLUTION|>--- conflicted
+++ resolved
@@ -132,12 +132,7 @@
 
 Josh Izaac, Maria Schuld, Antal Száva.
 
-<<<<<<< HEAD
-
-# Release 0.15.0 (current release)
-=======
 # Release 0.15.0
->>>>>>> fe5d1dff
 
 <h3>New features since last release</h3>
 
