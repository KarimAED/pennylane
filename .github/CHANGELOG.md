--- conflicted
+++ resolved
@@ -26,8 +26,6 @@
   >>> deriv2 = deriv2_fn(x)
   ```
 
-<<<<<<< HEAD
-=======
 * Added the `QuantumMonteCarlo` template for performing quantum Monte Carlo estimation of an
   expectation value on simulator.
   [(#1130)](https://github.com/PennyLaneAI/pennylane/pull/1130)
@@ -76,7 +74,6 @@
   0.4327096457464369
   ```
 
->>>>>>> a98f2521
 * A new adjoint transform has been added. 
   [(#1111)](https://github.com/PennyLaneAI/pennylane/pull/1111)
   [(#1135)](https://github.com/PennyLaneAI/pennylane/pull/1135)
