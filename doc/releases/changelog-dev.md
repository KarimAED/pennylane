--- conflicted
+++ resolved
@@ -240,18 +240,16 @@
   - By default, calling `op.generator()` does not take into account `op.inverse()`.
   - If the generator is a single Pauli word, it is convenient to have access to
     both the coefficient and the observable separately.
-
-<<<<<<< HEAD
+  
 * Decompositions are now defined in `compute_decomposition`, instead of `expand`. 
   [(#XXX)](https://github.com/PennyLaneAI/pennylane/pull/XXX)
 
-* The `expand` method is moved to the main `Operator` class.
+* The `expand` method was moved to the main `Operator` class.
   [(#XXX)](https://github.com/PennyLaneAI/pennylane/pull/XXX)
-=======
+
 * The argument `wires` in `heisenberg_obs`, `heisenberg_expand` and `heisenberg_tr`
   was renamed to `wire_order` to be consistent with other matrix representations.
   [(#2051)](https://github.com/PennyLaneAI/pennylane/pull/2051)
->>>>>>> 3661aaa2
 
 <h3>Contributors</h3>
 
