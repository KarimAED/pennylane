:orphan:

# Release 0.21.0-dev (development release)

<h3>New features since last release</h3>

<<<<<<< HEAD
* Added a modified version of the `simplify` function to the `hf` module.
  [(#2103)](https://github.com/PennyLaneAI/pennylane/pull/2103)

  This function combines redundant terms in a Hamiltonian and eliminates terms with a coefficient
  smaller than a cutoff value. The new function makes construction of molecular Hamiltonians more
  efficient. For LiH, as an example, the time to construct the Hamiltonian is reduced roughly by a
  factor of 20.

* The JAX interface now supports evaluating vector-valued QNodes. Vector-valued
  QNodes include those with:
  * `qml.probs`;
  * `qml.state`;
  * `qml.sample` or
  * multiple `qml.expval` / `qml.var` measurements.

  Consider a QNode that returns basis state probabilities:
  ```python
  dev = qml.device('default.qubit', wires=2)
  x = jnp.array(0.543)
  y = jnp.array(-0.654)

  @qml.qnode(dev, diff_method="parameter-shift", interface="jax")
  def circuit(x, y):
      qml.RX(x, wires=[0])
      qml.RY(y, wires=[1])
      qml.CNOT(wires=[0, 1])
      return qml.probs(wires=[1])
  ```
  The QNode can be evaluated and its jacobian can be computed:
  ```pycon
  >>> circuit(x, y)
  DeviceArray([0.8397495 , 0.16025047], dtype=float32)
  >>> jax.jacobian(circuit, argnums=[0, 1])(x, y)
  (DeviceArray([-0.2050439,  0.2050439], dtype=float32, weak_type=True),
   DeviceArray([ 0.26043, -0.26043], dtype=float32, weak_type=True))
  ```
  Note that `jax.jit` is not supported for vector-valued QNodes.
  [(#2110)](https://github.com/PennyLaneAI/pennylane/pull/2110)

* For subclasses of `Operator` where it is known before instantiation, the `num_params` is reverted back to being a
  static property. This allows to programmatically know the number of parameters before an operator is
  instantiated without changing the user interface.
  [(#2099)](https://github.com/PennyLaneAI/pennylane/issues/2099)

* Development of circuit cutting compiler has begun:
  A `WireCut` operator has been added for manual wire cut placement
  when constructing a QNode.
  [(#2093)](https://github.com/PennyLaneAI/pennylane/pull/2093)

* The `RotosolveOptimizer` has been generalized to arbitrary frequency spectra
  in the cost function. Also note the changes in behaviour listed under *Breaking
  changes*.
  [(#2081)](https://github.com/PennyLaneAI/pennylane/pull/2081)

  Previously, the `RotsolveOptimizer` was available for cost functions with
  frequency spectra that only contained integers, and the maximal frequency
  (instead of the number of frequencies) determined the cost of the optimization.
  Now arbitrary frequencies are supported.

  Consider the QNode
  ```python
  dev = qml.device("default.qubit", wires=2)

  @qml.qnode(dev)
  def qnode(x, Y):
      qml.RX(2.5 * x, wires=0)
      qml.CNOT(wires=[0, 1])
      qml.RZ(0.3 * Y[0], wires=0)
      qml.CRY(1.1 * Y[1], wires=[1, 0])
      return qml.expval(qml.PauliX(0) @ qml.PauliZ(1))

  x = np.array(0.8, requires_grad=True)
  Y = np.array([-0.2, 1.5], requires_grad=True)
  ```

  Its frequency spectra can be easily obtained via `qml.fourier.qnode_spectrum`:
  ```pycon
  >>> spectra = qml.fourier.qnode_spectrum(qnode)(x, Y)
  >>> spectra
  {'x': {(): [-2.5, 0.0, 2.5]},
   'Y': {(0,): [-0.3, 0.0, 0.3], (1,): [-1.1, -0.55, 0.0, 0.55, 1.1]}}
  ```

  We may then initialize the `RotosolveOptimizer` and minimize the QNode cost function
  by providing this information about the frequency spectra. We also compare the cost at
  each step to the initial cost.
  ```pycon
  >>> cost_init = qnode(x, Y)
  >>> opt = qml.RotosolveOptimizer()
  >>> for _ in range(2):
  ...     x, Y = opt.step(qnode, x, Y, spectra=spectra)
  ...     print(f"New cost: {np.round(qnode(x, Y), 3)}; Initial cost: {np.round(cost_init, 3)}")
  New cost: 0.0; Initial cost: 0.706
  New cost: -1.0; Initial cost: 0.706
  ```

  The optimization with `RotosolveOptimizer` is performed in substeps. The minimal cost
  of these substeps can be retrieved by setting `full_output=True`.
  ```pycon
  >>> x = np.array(0.8, requires_grad=True)
  >>> Y = np.array([-0.2, 1.5], requires_grad=True)
  >>> opt = qml.RotosolveOptimizer()
  >>> for _ in range(2):
  ...     (x, Y), history = opt.step(qnode, x, Y, spectra=spectra, full_output=True)
  ...     print(f"New cost: {np.round(qnode(x, Y), 3)} reached via substeps {np.round(history, 3)}")
  New cost: 0.0 reached via substeps [-0.  0.  0.]
  New cost: -1.0 reached via substeps [-0.276 -0.276 -1.   ]
  ```
  However, note that these intermediate minimal values are evaluations of the
  *reconstructions* that Rotosolve creates and uses internally for the optimization,
  and not of the original objective function. For noisy cost functions, these intermediate
  evaluations may differ significantly from evaluations of the original cost function.

* A tensor network templates module has been added. Quantum circuits with the shape
  of a matrix product state tensor network can now be easily implemented.
  Motivation and theory can be found in [arXiv:1803.11537](https://arxiv.org/abs/1803.11537).
  [(#1871)](https://github.com/PennyLaneAI/pennylane/pull/1871)

  An example circuit that uses the `MPS` template is:
  ```python
  import pennylane as qml
  import numpy as np

  def block(weights, wires):
      qml.CNOT(wires=[wires[0],wires[1]])
      qml.RY(weights[0], wires=wires[0])
      qml.RY(weights[1], wires=wires[1])

  n_wires = 4
  n_block_wires = 2
  n_params_block = 2
  template_weights = [[0.1,-0.3],[0.4,0.2],[-0.15,0.5]]

  dev= qml.device('default.qubit',wires=range(n_wires))
  @qml.qnode(dev)
  def circuit(weights):
      qml.MPS(range(n_wires),n_block_wires,block, n_params_block, weights)
      return qml.expval(qml.PauliZ(wires=n_wires-1))
  ```

  The resulting circuit is:
  ```pycon
  >>> print(qml.draw(circuit,expansion_strategy='device')(template_weights))
  0: ──╭C──RY(0.1)───────────────────────────────┤
  1: ──╰X──RY(-0.3)──╭C──RY(0.4)─────────────────┤
  2: ────────────────╰X──RY(0.2)──╭C──RY(-0.15)──┤
  3: ─────────────────────────────╰X──RY(0.5)────┤ ⟨Z⟩
  ```
* Added a template for tree tensor networks (TTN).
  [(#2043)](https://github.com/PennyLaneAI/pennylane/pull/2043)
  An example circuit that uses the `TTN` template is:
  ```python
  import pennylane as qml
  import numpy as np

  def block(weights, wires):
      qml.CNOT(wires=[wires[0],wires[1]])
      qml.RY(weights[0], wires=wires[0])
      qml.RY(weights[1], wires=wires[1])

  n_wires = 4
  n_block_wires = 2
  n_params_block = 2
  n_blocks = qml.MPS.get_n_blocks(range(n_wires),n_block_wires)
  template_weights = [[0.1,-0.3]]*n_blocks

  dev= qml.device('default.qubit',wires=range(n_wires))
  @qml.qnode(dev)
  def circuit(template_weights):
      qml.TTN(range(n_wires), n_block_wires, block, n_params_block, template_weights)
      return qml.expval(qml.PauliZ(wires=n_wires-1))
  ```
  The resulting circuit is:
  ```pycon
  >>> print(qml.draw(circuit,expansion_strategy='device')(template_weights))
  0: ──╭C──RY(0.1)─────────────────┤
  1: ──╰X──RY(-0.3)──╭C──RY(0.1)───┤
  2: ──╭C──RY(0.1)───│─────────────┤
  3: ──╰X──RY(-0.3)──╰X──RY(-0.3)──┤ ⟨Z⟩
  ```

* Functions for tapering qubits based on molecular symmetries is added.
  [(#1966)](https://github.com/PennyLaneAI/pennylane/pull/1966)
  [(#1974)](https://github.com/PennyLaneAI/pennylane/pull/1974)
  [(#2041)](https://github.com/PennyLaneAI/pennylane/pull/2041)

  With this functionality, a molecular Hamiltonian and the corresponding Hartree-Fock (HF) state can be transformed to a new Hamiltonian and HF state that acts on a reduced number of qubits, respectively.

  ```python
  from pennylane import hf
  from pennylane import numpy as np

  symbols = ["He", "H"]
  geometry = np.array([[0.0, 0.0, 0.0], [0.0, 0.0, 1.4588684632]])
  mol = hf.Molecule(symbols, geometry, charge=1)
  H = hf.generate_hamiltonian(mol)(geometry)
  n_qubits, n_elec = len(H.wires), mol.n_electrons

  generators, paulix_ops = hf.generate_symmetries(H, n_qubits)
  opt_sector = hf.optimal_sector(H, generators, n_elec)
  H_tapered = hf.transform_hamiltonian(H, generators, paulix_ops, opt_sector)
  hf_tapered = hf.transform_hf(generators, paulix_ops, paulix_sector,
                                    n_elec, n_qubits)
  ```
  ```pycon
  >>> print(H_tapered)
    ((-1.7997297644914574+0j)) [I0]
  + ((-0.10492941956079854+0j)) [X0]
  + ((0.10492941956079856+0j)) [X1]
  + ((0.5675134088336165+0j)) [Z1]
  + ((0.5675134088336168+0j)) [Z0]
  + ((-0.14563730440190722+0j)) [Y0 Y1]
  + ((-0.10492941933657857+0j)) [X0 Z1]
  + ((0.09337410512815508+0j)) [Z0 Z1]
  + ((0.10492941933657857+0j)) [Z0 X1]
  >>> print(hf_tapered)
  tensor([1, 1], requires_grad=True)
  ```


* Added the adjoint method for the metric tensor.
  [(#1992)](https://github.com/PennyLaneAI/pennylane/pull/1992)

  This method, detailed in [Jones 2020](https://arxiv.org/abs/2011.02991),
  computes the metric tensor using four copies of the state vector and
  a number of operations that scales quadratically in the number of trainable
  parameters (see below for details).

  Note that as it makes use of state cloning, it is inherently classical
  and can only be used with statevector simulators and `shots=None`.

  It is particular useful for larger circuits for which backpropagation requires
  inconvenient or even unfeasible amounts of storage, but is slower.
  Furthermore, the adjoint method is only available for analytic computation, not
  for measurements simulation with `shots!=None`.

  ```python
  dev = qml.device("default.qubit", wires=3)

  @qml.qnode(dev)
  def circuit(x, y):
      qml.Rot(*x[0], wires=0)
      qml.Rot(*x[1], wires=1)
      qml.Rot(*x[2], wires=2)
      qml.CNOT(wires=[0, 1])
      qml.CNOT(wires=[1, 2])
      qml.CNOT(wires=[2, 0])
      qml.RY(y[0], wires=0)
      qml.RY(y[1], wires=1)
      qml.RY(y[0], wires=2)

  x = np.array([[0.2, 0.4, -0.1], [-2.1, 0.5, -0.2], [0.1, 0.7, -0.6]], requires_grad=False)
  y = np.array([1.3, 0.2], requires_grad=True)
  ```

  ```pycon
  >>> qml.adjoint_metric_tensor(circuit)(x, y)
  tensor([[ 0.25495723, -0.07086695],
          [-0.07086695,  0.24945606]], requires_grad=True)
  ```

  Computational cost

  The adjoint method uses :math:`2P^2+4P+1` gates and state cloning operations if the circuit
  is composed only of trainable gates, where :math:`P` is the number of trainable operations.
  If non-trainable gates are included, each of them is applied about :math:`n^2-n` times, where
  :math:`n` is the number of trainable operations that follow after the respective
  non-trainable operation in the circuit. This means that non-trainable gates later in the
  circuit are executed less often, making the adjoint method a bit cheaper if such gates
  appear later.
  The adjoint method requires memory for 4 independent state vectors, which corresponds roughly
  to storing a state vector of a system with 2 additional qubits.

* A new method `qml.gradients.param_shift_hessian` has been added to directly compute the Hessian
  (2nd order partial derivative matrix) of QNodes and QuantumTapes. The method generates
  parameter-shifted tapes which allow the Hessian to be computed analytically on hardware and
  software devices. Compared to using an auto-differentiation framework to compute the Hessian
  via parameter shifts, this method will use fewer device invocations and can be used to inspect
  the parameter-shifted "Hessian tapes" directly. The method remains fully differentiable on all
  supported PennyLane interfaces.

  Additionally, the parameter-shift Hessian comes with a new batch transform decorator
  `@qml.gradients.hessian_transform`, which can be used to create custom Hessian methods.
  [(#1884)](https://github.com/PennyLaneAI/pennylane/pull/1884)

  The following code demonstrates how to use the parameter-shift Hessian:

  ```python
  dev = qml.device("default.qubit", wires=2)

  @qml.qnode(dev)
  def circuit(x):
      qml.RX(x[0], wires=0)
      qml.RY(x[1], wires=0)
      return qml.expval(qml.PauliZ(0))

  x = np.array([0.1, 0.2], requires_grad=True)

  hessian = qml.gradients.param_shift_hessian(circuit)(x)
  ```
  ```pycon
  >>> hessian
  tensor([[-0.97517033,  0.01983384],
          [ 0.01983384, -0.97517033]], requires_grad=True)
  ```
=======
* Continued development of the circuit-cutting compiler:
  
  A method for converting a quantum tape to a directed multigraph that is amenable
  to graph partitioning algorithms for circuit cutting has been added.
  [(#2107)](https://github.com/PennyLaneAI/pennylane/pull/2107)
  
  A method to replace `WireCut` nodes in a directed multigraph with `MeasureNode` 
  and `PrepareNode` placeholders has been added.
  [(#2124)](https://github.com/PennyLaneAI/pennylane/pull/2124)
  
  A method has been added that takes a directed multigraph with `MeasureNode` and
  `PrepareNode` placeholders and fragments into subgraphs and a communication graph.
  [(#2153)](https://github.com/PennyLaneAI/pennylane/pull/2153)
>>>>>>> c6d5cc4d

<h3>Improvements</h3>

* The new function `qml.drawer.tape_text` produces a string drawing of a tape. This function
  differs in implementation and minor stylistic details from the old string circuit drawing
  infrastructure.
  [(#1885)](https://github.com/PennyLaneAI/pennylane/pull/1885)

* The `RotosolveOptimizer` now raises an error if no trainable arguments are
  detected, instead of silently skipping update steps for all arguments.
  [(#2109)](https://github.com/PennyLaneAI/pennylane/pull/2109)

* The function `qml.math.safe_squeeze` is introduced and `gradient_transform` allows
  for QNode argument axes of size `1`.
  [(#2080)](https://github.com/PennyLaneAI/pennylane/pull/2080)

  `qml.math.safe_squeeze` wraps `qml.math.squeeze`, with slight modifications:

  - When provided the `axis` keyword argument, axes that do not have size `1` will be
    ignored, instead of raising an error.

  - The keyword argument `exclude_axis` allows to explicitly exclude axes from the
    squeezing.

* The `adjoint` transform now raises and error whenever the object it is applied to
  is not callable.
  [(#2060)](https://github.com/PennyLaneAI/pennylane/pull/2060)

  An example is a list of operations to which one might apply `qml.adjoint`:

  ```python
  dev = qml.device("default.qubit", wires=2)
  @qml.qnode(dev)
  def circuit_wrong(params):
      # Note the difference:                  v                         v
      qml.adjoint(qml.templates.AngleEmbedding(params, wires=dev.wires))
      return qml.state()

  @qml.qnode(dev)
  def circuit_correct(params):
      # Note the difference:                  v                         v
      qml.adjoint(qml.templates.AngleEmbedding)(params, wires=dev.wires)
      return qml.state()

  params = list(range(1, 3))
  ```

  The produced state is

  ```pycon
  >>> circuit_wrong(params)
  [ 0.47415988+0.j          0.        -0.73846026j  0.        -0.25903472j
   -0.40342268+0.j        ]
  ```

  but if we apply the `adjoint` correctly, we get

  ```pycon
  >>> circuit_correct(params)
  [ 0.47415988+0.j          0.         0.73846026j  0.         0.25903472j
   -0.40342268+0.j        ]
  ```

* A precision argument has been added to the tape's ``to_openqasm`` function
  to control the precision of parameters.
  [(#2071)](https://github.com/PennyLaneAI/pennylane/pull/2071)

* Insert transform now supports adding operation after or before certain specific gates.
  [(#1980)](https://github.com/PennyLaneAI/pennylane/pull/1980)

* Interferometer is now a class with `shape` method.
  [(#1946)](https://github.com/PennyLaneAI/pennylane/pull/1946)

* The `CircuitGraph`, used to represent circuits via directed acyclic graphs, now
  uses RetworkX for its internal representation. This results in significant speedup
  for algorithms that rely on a directed acyclic graph representation.
  [(#1791)](https://github.com/PennyLaneAI/pennylane/pull/1791)

* The QAOA module now accepts both NetworkX and RetworkX graphs as function inputs.
  [(#1791)](https://github.com/PennyLaneAI/pennylane/pull/1791)

* The Barrier and Identity operations now support the `adjoint` method.
  [(#2062)](https://github.com/PennyLaneAI/pennylane/pull/2062)
  [(#2063)](https://github.com/PennyLaneAI/pennylane/pull/2063)

* `qml.BasisStatePreparation` now supports the `batch_params` decorator.
  [(#2091)](https://github.com/PennyLaneAI/pennylane/pull/2091)

* Added a new `multi_dispatch` decorator that helps ease the definition of new functions
  inside PennyLane. The decorator is used throughout the math module, demonstrating use cases.
  [(#2082)](https://github.com/PennyLaneAI/pennylane/pull/2084)

  [(#2096)](https://github.com/PennyLaneAI/pennylane/pull/2096)

  We can decorate a function, indicating the arguments that are
  tensors handled by the interface:

  ```pycon
  >>> @qml.math.multi_dispatch(argnum=[0, 1])
  ... def some_function(tensor1, tensor2, option, like):
  ...     # the interface string is stored in ``like``.
  ...     ...
  ```

  Previously, this was done using the private utility function `_multi_dispatch`.

  ```pycon
  >>> def some_function(tensor1, tensor2, option):
  ...     interface = qml.math._multi_dispatch([tensor1, tensor2])
  ...     ...
  ```

* The `IsingZZ` gate was added to the `diagonal_in_z_basis` attribute. For this
  an explicit `_eigvals` method was added.
  [(#2113)](https://github.com/PennyLaneAI/pennylane/pull/2113)

* The `IsingXX`, `IsingYY` and `IsingZZ` gates were added to
  the `composable_rotations` attribute.
  [(#2113)](https://github.com/PennyLaneAI/pennylane/pull/2113)

<h3>Breaking changes</h3>

* `qml.metric_tensor`, `qml.adjoint_metric_tensor` and `qml.transforms.classical_jacobian`
  now follow a different convention regarding their output shape when being used
  with the Autograd interface
  [(#2059)](https://github.com/PennyLaneAI/pennylane/pull/2059)

  See the previous entry for details. This breaking change immediately follows from
  the change in `qml.jacobian` whenever `hybrid=True` is used in the above methods.

* `qml.jacobian` now follows a different convention regarding its output shape.
  [(#2059)](https://github.com/PennyLaneAI/pennylane/pull/2059)

  Previously, `qml.jacobian` would attempt to stack the Jacobian for multiple
  QNode arguments, which succeeded whenever the arguments have the same shape.
  In this case, the stacked Jacobian would also be transposed, leading to the
  output shape `(*reverse_QNode_args_shape, *reverse_output_shape, num_QNode_args)`

  If no stacking and transposing occurs, the output shape instead is a `tuple`
  where each entry corresponds to one QNode argument and has the shape
  `(*output_shape, *QNode_arg_shape)`.

  This breaking change alters the behaviour in the first case and removes the attempt
  to stack and transpose, so that the output always has the shape of the second
  type.

  Note that the behaviour is unchanged --- that is, the Jacobian tuple is unpacked into
  a single Jacobian --- if `argnum=None` and there is only one QNode argument
  with respect to which the differentiation takes place, or if an integer
  is provided as `argnum`.

  A workaround that allowed `qml.jacobian` to differentiate multiple QNode arguments
  will no longer support higher-order derivatives. In such cases, combining multiple
  arguments into a single array is recommended.

* The behaviour of `RotosolveOptimizer` has been changed regarding
  its keyword arguments.
  [(#2081)](https://github.com/PennyLaneAI/pennylane/pull/2081)

  The keyword arguments `optimizer` and `optimizer_kwargs` for the
  `RotosolveOptimizer` have been renamed to `substep_optimizer`
  and `substep_kwargs`, respectively. Furthermore they have been
  moved from `step` and `step_and_cost` to the initialization `__init__`.

  The keyword argument `num_freqs` has been renamed to `nums_frequency`
  and is expected to take a different shape now:
  Previously, it was expected to be an `int` or a list of entries, with
  each entry in turn being either an `int` or a `list` of `int` entries.
  Now the expected structure is a nested dictionary, matching the
  formatting expected by
  [qml.fourier.reconstruct](https://pennylane.readthedocs.io/en/stable/code/api/pennylane.fourier.reconstruct.html)
  This also matches the expected formatting of the new keyword arguments
  `spectra` and `shifts`.

  For more details, see the
  [RotosolveOptimizer documentation](https://pennylane.readthedocs.io/en/stable/code/api/pennylane.RotosolveOptimizer.html).

* QNode arguments will no longer be considered trainable by default when using
  the Autograd interface. In order to obtain derivatives with respect to a parameter,
  it should be instantiated via PennyLane's NumPy wrapper using the `requires_grad=True`
  attribute. The previous behaviour was deprecated in version v0.19.0 of PennyLane.
  [(#2116)](https://github.com/PennyLaneAI/pennylane/pull/2116)
  [(#2125)](https://github.com/PennyLaneAI/pennylane/pull/2125)
  [(#2139)](https://github.com/PennyLaneAI/pennylane/pull/2139)
  [(#2148)](https://github.com/PennyLaneAI/pennylane/pull/2148)

  ```python
  from pennylane import numpy as np

  @qml.qnode(qml.device("default.qubit", wires=2))
  def circuit(x):
    ...

  x = np.array([0.1, 0.2], requires_grad=True)
  qml.grad(circuit)(x)
  ```

  For the `qml.grad` and `qml.jacobian` functions, trainability can alternatively be
  indicated via the `argnum` keyword:

  ```python
  import numpy as np

  @qml.qnode(qml.device("default.qubit", wires=2))
  def circuit(hyperparam, param):
    ...

  x = np.array([0.1, 0.2])
  qml.grad(circuit, argnum=1)(0.5, x)
  ```

<h3>Bug fixes</h3>

* Fixes a bug where the `default.qubit.jax` device can't be used with `diff_method=None` and jitting.
  [(#2136)](https://github.com/PennyLaneAI/pennylane/pull/2136)

* Fixes a bug where the Torch interface was not properly unwrapping Torch tensors
  to NumPy arrays before executing gradient tapes on devices.
  [(#2117)](https://github.com/PennyLaneAI/pennylane/pull/2117)

* Fixes a bug for the TensorFlow interface where the dtype of input tensors was
  not cast.
  [(#2120)](https://github.com/PennyLaneAI/pennylane/pull/2120)

* Fixes a bug where batch transformed QNodes would fail to apply batch transforms
  provided by the underlying device.
  [(#2111)](https://github.com/PennyLaneAI/pennylane/pull/2111)

* An error is raised during QNode creation if backpropagation is requested on a device with
  finite-shots specified.
  [(#2114)](https://github.com/PennyLaneAI/pennylane/pull/2114)

* Pytest now ignores any `DeprecationWarning` raised within autograd's `numpy_wrapper` module.
  Other assorted minor test warnings are fixed.
  [(#2007)](https://github.com/PennyLaneAI/pennylane/pull/2007)

* Fixes a bug where the QNode was not correctly diagonalizing qubit-wise
  commuting observables.
  [(#2097)](https://github.com/PennyLaneAI/pennylane/pull/2097)

* Fixes a bug in `gradient_transform` where the hybrid differentiation
  of circuits with a single parametrized gate failed and QNode argument
  axes of size `1` where removed from the output gradient.
  [(#2080)](https://github.com/PennyLaneAI/pennylane/pull/2080)

* The available `diff_method` options for QNodes has been corrected in both the
  error messages and the documentation.
  [(#2078)](https://github.com/PennyLaneAI/pennylane/pull/2078)

* Fixes a bug in `DefaultQubit` where the second derivative of QNodes at
  positions corresponding to vanishing state vector amplitudes is wrong.
  [(#2057)](https://github.com/PennyLaneAI/pennylane/pull/2057)

* Fixes a bug where PennyLane didn't require v0.20.0 of PennyLane-Lightning,
  but raised an error with versions of Lightning earlier than v0.20.0 due to
  the new batch execution pipeline.
  [(#2033)](https://github.com/PennyLaneAI/pennylane/pull/2033)

* Fixes a bug in `classical_jacobian` when used with Torch, where the
  Jacobian of the preprocessing was also computed for non-trainable
  parameters.
  [(#2020)](https://github.com/PennyLaneAI/pennylane/pull/2020)

* Fixes a bug in queueing of the `two_qubit_decomposition` method that
  originally led to circuits with >3 two-qubit unitaries failing when passed
  through the `unitary_to_rot` optimization transform.
  [(#2015)](https://github.com/PennyLaneAI/pennylane/pull/2015)

* Fixes a bug which allows using `jax.jit` to be compatible with circuits
  which return `qml.probs` when the `default.qubit.jax` is provided with a custom shot
  vector.
  [(#2028)](https://github.com/PennyLaneAI/pennylane/pull/2028)

<h3>Documentation</h3>

* Improves the documentation of `RotosolveOptimizer` regarding the
  usage of the passed `substep_optimizer` and its keyword arguments.
  [(#2160)](https://github.com/PennyLaneAI/pennylane/pull/2160)

* Fixes an error in the signs of equations in the `DoubleExcitation` page.
  [(#2072)](https://github.com/PennyLaneAI/pennylane/pull/2072)

* Extended the interfaces description page to explicitly mention device
  compatibility.
  [(#2031)](https://github.com/PennyLaneAI/pennylane/pull/2031)

<h3>Contributors</h3>

This release contains contributions from (in alphabetical order):

Juan Miguel Arrazola, Ali Asadi, Utkarsh Azad, Esther Cruz, Christian Gogolin Christina Lee, Olivia Di Matteo, Diego Guala,
Anthony Hayes, Josh Izaac, Soran Jahangiri, Edward Jiang, Ankit Khandelwal, Korbinian Kottmann, Jay Soni, Antal Száva,
David Wierichs, Shaoming Zhang<|MERGE_RESOLUTION|>--- conflicted
+++ resolved
@@ -4,313 +4,6 @@
 
 <h3>New features since last release</h3>
 
-<<<<<<< HEAD
-* Added a modified version of the `simplify` function to the `hf` module.
-  [(#2103)](https://github.com/PennyLaneAI/pennylane/pull/2103)
-
-  This function combines redundant terms in a Hamiltonian and eliminates terms with a coefficient
-  smaller than a cutoff value. The new function makes construction of molecular Hamiltonians more
-  efficient. For LiH, as an example, the time to construct the Hamiltonian is reduced roughly by a
-  factor of 20.
-
-* The JAX interface now supports evaluating vector-valued QNodes. Vector-valued
-  QNodes include those with:
-  * `qml.probs`;
-  * `qml.state`;
-  * `qml.sample` or
-  * multiple `qml.expval` / `qml.var` measurements.
-
-  Consider a QNode that returns basis state probabilities:
-  ```python
-  dev = qml.device('default.qubit', wires=2)
-  x = jnp.array(0.543)
-  y = jnp.array(-0.654)
-
-  @qml.qnode(dev, diff_method="parameter-shift", interface="jax")
-  def circuit(x, y):
-      qml.RX(x, wires=[0])
-      qml.RY(y, wires=[1])
-      qml.CNOT(wires=[0, 1])
-      return qml.probs(wires=[1])
-  ```
-  The QNode can be evaluated and its jacobian can be computed:
-  ```pycon
-  >>> circuit(x, y)
-  DeviceArray([0.8397495 , 0.16025047], dtype=float32)
-  >>> jax.jacobian(circuit, argnums=[0, 1])(x, y)
-  (DeviceArray([-0.2050439,  0.2050439], dtype=float32, weak_type=True),
-   DeviceArray([ 0.26043, -0.26043], dtype=float32, weak_type=True))
-  ```
-  Note that `jax.jit` is not supported for vector-valued QNodes.
-  [(#2110)](https://github.com/PennyLaneAI/pennylane/pull/2110)
-
-* For subclasses of `Operator` where it is known before instantiation, the `num_params` is reverted back to being a
-  static property. This allows to programmatically know the number of parameters before an operator is
-  instantiated without changing the user interface.
-  [(#2099)](https://github.com/PennyLaneAI/pennylane/issues/2099)
-
-* Development of circuit cutting compiler has begun:
-  A `WireCut` operator has been added for manual wire cut placement
-  when constructing a QNode.
-  [(#2093)](https://github.com/PennyLaneAI/pennylane/pull/2093)
-
-* The `RotosolveOptimizer` has been generalized to arbitrary frequency spectra
-  in the cost function. Also note the changes in behaviour listed under *Breaking
-  changes*.
-  [(#2081)](https://github.com/PennyLaneAI/pennylane/pull/2081)
-
-  Previously, the `RotsolveOptimizer` was available for cost functions with
-  frequency spectra that only contained integers, and the maximal frequency
-  (instead of the number of frequencies) determined the cost of the optimization.
-  Now arbitrary frequencies are supported.
-
-  Consider the QNode
-  ```python
-  dev = qml.device("default.qubit", wires=2)
-
-  @qml.qnode(dev)
-  def qnode(x, Y):
-      qml.RX(2.5 * x, wires=0)
-      qml.CNOT(wires=[0, 1])
-      qml.RZ(0.3 * Y[0], wires=0)
-      qml.CRY(1.1 * Y[1], wires=[1, 0])
-      return qml.expval(qml.PauliX(0) @ qml.PauliZ(1))
-
-  x = np.array(0.8, requires_grad=True)
-  Y = np.array([-0.2, 1.5], requires_grad=True)
-  ```
-
-  Its frequency spectra can be easily obtained via `qml.fourier.qnode_spectrum`:
-  ```pycon
-  >>> spectra = qml.fourier.qnode_spectrum(qnode)(x, Y)
-  >>> spectra
-  {'x': {(): [-2.5, 0.0, 2.5]},
-   'Y': {(0,): [-0.3, 0.0, 0.3], (1,): [-1.1, -0.55, 0.0, 0.55, 1.1]}}
-  ```
-
-  We may then initialize the `RotosolveOptimizer` and minimize the QNode cost function
-  by providing this information about the frequency spectra. We also compare the cost at
-  each step to the initial cost.
-  ```pycon
-  >>> cost_init = qnode(x, Y)
-  >>> opt = qml.RotosolveOptimizer()
-  >>> for _ in range(2):
-  ...     x, Y = opt.step(qnode, x, Y, spectra=spectra)
-  ...     print(f"New cost: {np.round(qnode(x, Y), 3)}; Initial cost: {np.round(cost_init, 3)}")
-  New cost: 0.0; Initial cost: 0.706
-  New cost: -1.0; Initial cost: 0.706
-  ```
-
-  The optimization with `RotosolveOptimizer` is performed in substeps. The minimal cost
-  of these substeps can be retrieved by setting `full_output=True`.
-  ```pycon
-  >>> x = np.array(0.8, requires_grad=True)
-  >>> Y = np.array([-0.2, 1.5], requires_grad=True)
-  >>> opt = qml.RotosolveOptimizer()
-  >>> for _ in range(2):
-  ...     (x, Y), history = opt.step(qnode, x, Y, spectra=spectra, full_output=True)
-  ...     print(f"New cost: {np.round(qnode(x, Y), 3)} reached via substeps {np.round(history, 3)}")
-  New cost: 0.0 reached via substeps [-0.  0.  0.]
-  New cost: -1.0 reached via substeps [-0.276 -0.276 -1.   ]
-  ```
-  However, note that these intermediate minimal values are evaluations of the
-  *reconstructions* that Rotosolve creates and uses internally for the optimization,
-  and not of the original objective function. For noisy cost functions, these intermediate
-  evaluations may differ significantly from evaluations of the original cost function.
-
-* A tensor network templates module has been added. Quantum circuits with the shape
-  of a matrix product state tensor network can now be easily implemented.
-  Motivation and theory can be found in [arXiv:1803.11537](https://arxiv.org/abs/1803.11537).
-  [(#1871)](https://github.com/PennyLaneAI/pennylane/pull/1871)
-
-  An example circuit that uses the `MPS` template is:
-  ```python
-  import pennylane as qml
-  import numpy as np
-
-  def block(weights, wires):
-      qml.CNOT(wires=[wires[0],wires[1]])
-      qml.RY(weights[0], wires=wires[0])
-      qml.RY(weights[1], wires=wires[1])
-
-  n_wires = 4
-  n_block_wires = 2
-  n_params_block = 2
-  template_weights = [[0.1,-0.3],[0.4,0.2],[-0.15,0.5]]
-
-  dev= qml.device('default.qubit',wires=range(n_wires))
-  @qml.qnode(dev)
-  def circuit(weights):
-      qml.MPS(range(n_wires),n_block_wires,block, n_params_block, weights)
-      return qml.expval(qml.PauliZ(wires=n_wires-1))
-  ```
-
-  The resulting circuit is:
-  ```pycon
-  >>> print(qml.draw(circuit,expansion_strategy='device')(template_weights))
-  0: ──╭C──RY(0.1)───────────────────────────────┤
-  1: ──╰X──RY(-0.3)──╭C──RY(0.4)─────────────────┤
-  2: ────────────────╰X──RY(0.2)──╭C──RY(-0.15)──┤
-  3: ─────────────────────────────╰X──RY(0.5)────┤ ⟨Z⟩
-  ```
-* Added a template for tree tensor networks (TTN).
-  [(#2043)](https://github.com/PennyLaneAI/pennylane/pull/2043)
-  An example circuit that uses the `TTN` template is:
-  ```python
-  import pennylane as qml
-  import numpy as np
-
-  def block(weights, wires):
-      qml.CNOT(wires=[wires[0],wires[1]])
-      qml.RY(weights[0], wires=wires[0])
-      qml.RY(weights[1], wires=wires[1])
-
-  n_wires = 4
-  n_block_wires = 2
-  n_params_block = 2
-  n_blocks = qml.MPS.get_n_blocks(range(n_wires),n_block_wires)
-  template_weights = [[0.1,-0.3]]*n_blocks
-
-  dev= qml.device('default.qubit',wires=range(n_wires))
-  @qml.qnode(dev)
-  def circuit(template_weights):
-      qml.TTN(range(n_wires), n_block_wires, block, n_params_block, template_weights)
-      return qml.expval(qml.PauliZ(wires=n_wires-1))
-  ```
-  The resulting circuit is:
-  ```pycon
-  >>> print(qml.draw(circuit,expansion_strategy='device')(template_weights))
-  0: ──╭C──RY(0.1)─────────────────┤
-  1: ──╰X──RY(-0.3)──╭C──RY(0.1)───┤
-  2: ──╭C──RY(0.1)───│─────────────┤
-  3: ──╰X──RY(-0.3)──╰X──RY(-0.3)──┤ ⟨Z⟩
-  ```
-
-* Functions for tapering qubits based on molecular symmetries is added.
-  [(#1966)](https://github.com/PennyLaneAI/pennylane/pull/1966)
-  [(#1974)](https://github.com/PennyLaneAI/pennylane/pull/1974)
-  [(#2041)](https://github.com/PennyLaneAI/pennylane/pull/2041)
-
-  With this functionality, a molecular Hamiltonian and the corresponding Hartree-Fock (HF) state can be transformed to a new Hamiltonian and HF state that acts on a reduced number of qubits, respectively.
-
-  ```python
-  from pennylane import hf
-  from pennylane import numpy as np
-
-  symbols = ["He", "H"]
-  geometry = np.array([[0.0, 0.0, 0.0], [0.0, 0.0, 1.4588684632]])
-  mol = hf.Molecule(symbols, geometry, charge=1)
-  H = hf.generate_hamiltonian(mol)(geometry)
-  n_qubits, n_elec = len(H.wires), mol.n_electrons
-
-  generators, paulix_ops = hf.generate_symmetries(H, n_qubits)
-  opt_sector = hf.optimal_sector(H, generators, n_elec)
-  H_tapered = hf.transform_hamiltonian(H, generators, paulix_ops, opt_sector)
-  hf_tapered = hf.transform_hf(generators, paulix_ops, paulix_sector,
-                                    n_elec, n_qubits)
-  ```
-  ```pycon
-  >>> print(H_tapered)
-    ((-1.7997297644914574+0j)) [I0]
-  + ((-0.10492941956079854+0j)) [X0]
-  + ((0.10492941956079856+0j)) [X1]
-  + ((0.5675134088336165+0j)) [Z1]
-  + ((0.5675134088336168+0j)) [Z0]
-  + ((-0.14563730440190722+0j)) [Y0 Y1]
-  + ((-0.10492941933657857+0j)) [X0 Z1]
-  + ((0.09337410512815508+0j)) [Z0 Z1]
-  + ((0.10492941933657857+0j)) [Z0 X1]
-  >>> print(hf_tapered)
-  tensor([1, 1], requires_grad=True)
-  ```
-
-
-* Added the adjoint method for the metric tensor.
-  [(#1992)](https://github.com/PennyLaneAI/pennylane/pull/1992)
-
-  This method, detailed in [Jones 2020](https://arxiv.org/abs/2011.02991),
-  computes the metric tensor using four copies of the state vector and
-  a number of operations that scales quadratically in the number of trainable
-  parameters (see below for details).
-
-  Note that as it makes use of state cloning, it is inherently classical
-  and can only be used with statevector simulators and `shots=None`.
-
-  It is particular useful for larger circuits for which backpropagation requires
-  inconvenient or even unfeasible amounts of storage, but is slower.
-  Furthermore, the adjoint method is only available for analytic computation, not
-  for measurements simulation with `shots!=None`.
-
-  ```python
-  dev = qml.device("default.qubit", wires=3)
-
-  @qml.qnode(dev)
-  def circuit(x, y):
-      qml.Rot(*x[0], wires=0)
-      qml.Rot(*x[1], wires=1)
-      qml.Rot(*x[2], wires=2)
-      qml.CNOT(wires=[0, 1])
-      qml.CNOT(wires=[1, 2])
-      qml.CNOT(wires=[2, 0])
-      qml.RY(y[0], wires=0)
-      qml.RY(y[1], wires=1)
-      qml.RY(y[0], wires=2)
-
-  x = np.array([[0.2, 0.4, -0.1], [-2.1, 0.5, -0.2], [0.1, 0.7, -0.6]], requires_grad=False)
-  y = np.array([1.3, 0.2], requires_grad=True)
-  ```
-
-  ```pycon
-  >>> qml.adjoint_metric_tensor(circuit)(x, y)
-  tensor([[ 0.25495723, -0.07086695],
-          [-0.07086695,  0.24945606]], requires_grad=True)
-  ```
-
-  Computational cost
-
-  The adjoint method uses :math:`2P^2+4P+1` gates and state cloning operations if the circuit
-  is composed only of trainable gates, where :math:`P` is the number of trainable operations.
-  If non-trainable gates are included, each of them is applied about :math:`n^2-n` times, where
-  :math:`n` is the number of trainable operations that follow after the respective
-  non-trainable operation in the circuit. This means that non-trainable gates later in the
-  circuit are executed less often, making the adjoint method a bit cheaper if such gates
-  appear later.
-  The adjoint method requires memory for 4 independent state vectors, which corresponds roughly
-  to storing a state vector of a system with 2 additional qubits.
-
-* A new method `qml.gradients.param_shift_hessian` has been added to directly compute the Hessian
-  (2nd order partial derivative matrix) of QNodes and QuantumTapes. The method generates
-  parameter-shifted tapes which allow the Hessian to be computed analytically on hardware and
-  software devices. Compared to using an auto-differentiation framework to compute the Hessian
-  via parameter shifts, this method will use fewer device invocations and can be used to inspect
-  the parameter-shifted "Hessian tapes" directly. The method remains fully differentiable on all
-  supported PennyLane interfaces.
-
-  Additionally, the parameter-shift Hessian comes with a new batch transform decorator
-  `@qml.gradients.hessian_transform`, which can be used to create custom Hessian methods.
-  [(#1884)](https://github.com/PennyLaneAI/pennylane/pull/1884)
-
-  The following code demonstrates how to use the parameter-shift Hessian:
-
-  ```python
-  dev = qml.device("default.qubit", wires=2)
-
-  @qml.qnode(dev)
-  def circuit(x):
-      qml.RX(x[0], wires=0)
-      qml.RY(x[1], wires=0)
-      return qml.expval(qml.PauliZ(0))
-
-  x = np.array([0.1, 0.2], requires_grad=True)
-
-  hessian = qml.gradients.param_shift_hessian(circuit)(x)
-  ```
-  ```pycon
-  >>> hessian
-  tensor([[-0.97517033,  0.01983384],
-          [ 0.01983384, -0.97517033]], requires_grad=True)
-  ```
-=======
 * Continued development of the circuit-cutting compiler:
   
   A method for converting a quantum tape to a directed multigraph that is amenable
@@ -324,7 +17,6 @@
   A method has been added that takes a directed multigraph with `MeasureNode` and
   `PrepareNode` placeholders and fragments into subgraphs and a communication graph.
   [(#2153)](https://github.com/PennyLaneAI/pennylane/pull/2153)
->>>>>>> c6d5cc4d
 
 <h3>Improvements</h3>
 
