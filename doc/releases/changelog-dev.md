:orphan:

# Release 0.22.0-dev (development release)

<h3>New features since last release</h3>

* Continued development of the circuit-cutting compiler:
  
  A method for converting a quantum tape to a directed multigraph that is amenable
  to graph partitioning algorithms for circuit cutting has been added.
  [(#2107)](https://github.com/PennyLaneAI/pennylane/pull/2107)
  
  A method to replace `WireCut` nodes in a directed multigraph with `MeasureNode` 
  and `PrepareNode` placeholders has been added.
  [(#2124)](https://github.com/PennyLaneAI/pennylane/pull/2124)
  
<h3>Improvements</h3>

<h3>Breaking changes</h3>

<h3>Deprecations</h3>

<h3>Bug fixes</h3>

<h3>Documentation</h3>

<<<<<<< HEAD
* Improves the documentation of `RotosolveOptimizer` regarding the
  usage of the passed `substep_optimizer` and its keyword arguments.
  [(#2160)](https://github.com/PennyLaneAI/pennylane/pull/2160)

=======
>>>>>>> 5a28983f
<h3>Contributors</h3>

This release contains contributions from (in alphabetical order):

Anthony Hayes<|MERGE_RESOLUTION|>--- conflicted
+++ resolved
@@ -24,15 +24,12 @@
 
 <h3>Documentation</h3>
 
-<<<<<<< HEAD
 * Improves the documentation of `RotosolveOptimizer` regarding the
   usage of the passed `substep_optimizer` and its keyword arguments.
   [(#2160)](https://github.com/PennyLaneAI/pennylane/pull/2160)
 
-=======
->>>>>>> 5a28983f
 <h3>Contributors</h3>
 
 This release contains contributions from (in alphabetical order):
 
-Anthony Hayes+Anthony Hayes, David Wierichs