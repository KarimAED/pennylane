:orphan:

# Release 0.22.0-dev (development release)

<h3>New features since last release</h3>

* Continued development of the circuit-cutting compiler:
  
  A method for converting a quantum tape to a directed multigraph that is amenable
  to graph partitioning algorithms for circuit cutting has been added.
  [(#2107)](https://github.com/PennyLaneAI/pennylane/pull/2107)
  
  A method to replace `WireCut` nodes in a directed multigraph with `MeasureNode` 
  and `PrepareNode` placeholders has been added.
  [(#2124)](https://github.com/PennyLaneAI/pennylane/pull/2124)
  
<<<<<<< HEAD
  A differentiable tensor contraction function `contract_tensors` has been
  added.
  [(#2158)](https://github.com/PennyLaneAI/pennylane/pull/2158)
  
=======
  A method has been added that takes a directed multigraph with `MeasureNode` and
  `PrepareNode` placeholders and fragments into subgraphs and a communication graph.
  [(#2153)](https://github.com/PennyLaneAI/pennylane/pull/2153)

>>>>>>> c6d5cc4d
<h3>Improvements</h3>

<h3>Breaking changes</h3>

<h3>Deprecations</h3>

<h3>Bug fixes</h3>

<h3>Documentation</h3>

<h3>Contributors</h3>

This release contains contributions from (in alphabetical order):

Thomas Bromley, Anthony Hayes<|MERGE_RESOLUTION|>--- conflicted
+++ resolved
@@ -13,18 +13,15 @@
   A method to replace `WireCut` nodes in a directed multigraph with `MeasureNode` 
   and `PrepareNode` placeholders has been added.
   [(#2124)](https://github.com/PennyLaneAI/pennylane/pull/2124)
-  
-<<<<<<< HEAD
-  A differentiable tensor contraction function `contract_tensors` has been
-  added.
-  [(#2158)](https://github.com/PennyLaneAI/pennylane/pull/2158)
-  
-=======
+
   A method has been added that takes a directed multigraph with `MeasureNode` and
   `PrepareNode` placeholders and fragments into subgraphs and a communication graph.
   [(#2153)](https://github.com/PennyLaneAI/pennylane/pull/2153)
 
->>>>>>> c6d5cc4d
+  A differentiable tensor contraction function `contract_tensors` has been
+  added.
+  [(#2158)](https://github.com/PennyLaneAI/pennylane/pull/2158)
+
 <h3>Improvements</h3>
 
 <h3>Breaking changes</h3>
