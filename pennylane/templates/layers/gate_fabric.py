--- conflicted
+++ resolved
@@ -228,21 +228,13 @@
         .. seealso:: :meth:`~.GateFabric.decomposition`.
 
         Args:
-<<<<<<< HEAD
-            weights (tensor_like): Array of weights of shape ``(D, L, 2)``\,
-=======
             weights (tensor_like): Array of weights of shape ``(D, L, 2)``,
->>>>>>> 1427d6e9
                 where ``D`` is the number of gate fabric layers and ``L = N/2-1``
                 is the number of :math:`\hat{Q}(\theta, \phi)` gates per layer with N being the total number of qubits.
             wires (Any or Iterable[Any]): wires that the operator acts on
             init_state (tensor_like): init_state (tensor_like): iterable of shape ``(len(wires),)``\, representing the input Hartree-Fock state
                 in the Jordan-Wigner representation.
-<<<<<<< HEAD
-            include_pi (boolean): If ``include_pi = True``\, the optional constant :math:`\hat{\Pi}` gate  is set to :math:`\text{OrbitalRotation}(\pi)`.
-=======
             include_pi (boolean): If ``True``, the optional constant :math:`\hat{\Pi}` gate  is set to :math:`\text{OrbitalRotation}(\pi)`.
->>>>>>> 1427d6e9
                 Default value is :math:`\hat{I}`.
 
         Returns:
@@ -269,15 +261,6 @@
         op_list.append(qml.BasisEmbedding(init_state, wires=wires))
 
         for layer in range(n_layers):
-<<<<<<< HEAD
-            for idx, wires in enumerate(wire_pattern):
-
-                if include_pi:
-                    op_list.append(qml.OrbitalRotation(np.pi, wires=wires))
-
-                op_list.append(qml.DoubleExcitation(weights[layer][idx][0], wires=wires))
-                op_list.append(qml.OrbitalRotation(weights[layer][idx][1], wires=wires))
-=======
             for idx, wires_ in enumerate(wire_pattern):
 
                 if include_pi:
@@ -285,7 +268,6 @@
 
                 op_list.append(qml.DoubleExcitation(weights[layer][idx][0], wires=wires_))
                 op_list.append(qml.OrbitalRotation(weights[layer][idx][1], wires=wires_))
->>>>>>> 1427d6e9
 
         return op_list
 
