# Copyright 2018-2020 Xanadu Quantum Technologies Inc.

# Licensed under the Apache License, Version 2.0 (the "License");
# you may not use this file except in compliance with the License.
# You may obtain a copy of the License at

#     http://www.apache.org/licenses/LICENSE-2.0

# Unless required by applicable law or agreed to in writing, software
# distributed under the License is distributed on an "AS IS" BASIS,
# WITHOUT WARRANTIES OR CONDITIONS OF ANY KIND, either express or implied.
# See the License for the specific language governing permissions and
# limitations under the License.
"""
This subpackage contains various quantum tapes, which track, queue,
validate, execute, and differentiate quantum circuits.
"""
from .circuit_graph import NewCircuitGraph
from .tape import QuantumTape
<<<<<<< HEAD
from .qubit_param_shift import QubitParamShiftTape
from .qnode import QNode, qnode, QuantumFunctionError
=======
from .qnode import QNode, qnode
>>>>>>> aa2e4955
<|MERGE_RESOLUTION|>--- conflicted
+++ resolved
@@ -17,9 +17,4 @@
 """
 from .circuit_graph import NewCircuitGraph
 from .tape import QuantumTape
-<<<<<<< HEAD
-from .qubit_param_shift import QubitParamShiftTape
-from .qnode import QNode, qnode, QuantumFunctionError
-=======
-from .qnode import QNode, qnode
->>>>>>> aa2e4955
+from .qnode import QNode, qnode