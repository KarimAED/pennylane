--- conflicted
+++ resolved
@@ -1145,11 +1145,7 @@
 
 class WireCut(Operation):
     r"""WireCut(wires)
-<<<<<<< HEAD
-    The wire cut operator, used to manually place qubit cut locations.
-=======
     The wire cut operator, used to manually mark locations for wire cuts.
->>>>>>> 66790714
 
     **Details:**
 
@@ -1162,12 +1158,6 @@
     num_wires = AnyWires
     grad_method = None
 
-<<<<<<< HEAD
-    def expand(self):
-        with qml.tape.QuantumTape() as tape:
-            ...
-        return tape
-=======
     # pylint: disable=unused-argument
     def decomposition(self, wires):
         return []
@@ -1176,5 +1166,4 @@
         return "//"
 
     def adjoint(self):
-        return WireCut(wires=self.wires)
->>>>>>> 66790714
+        return WireCut(wires=self.wires)