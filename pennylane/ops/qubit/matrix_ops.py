--- conflicted
+++ resolved
@@ -67,22 +67,6 @@
                     f"Input unitary must be of shape {(dim, dim)} to act on {len(wires)} wires."
                 )
 
-<<<<<<< HEAD
-=======
-            # Check for unitarity; due to variable precision across the different ML frameworks,
-            # here we issue a warning to check the operation, instead of raising an error outright.
-            if not qml.math.allclose(
-                qml.math.dot(U, qml.math.T(qml.math.conj(U))),
-                qml.math.eye(qml.math.shape(U)[0]),
-                atol=1e-6,
-            ):
-                warnings.warn(
-                    f"Operator {U}\n may not be unitary."
-                    "Verify unitarity of operation, or use a datatype with increased precision.",
-                    UserWarning,
-                )
-
->>>>>>> 01880bb5
         super().__init__(*params, wires=wires, do_queue=do_queue)
 
     @classmethod
