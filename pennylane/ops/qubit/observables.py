--- conflicted
+++ resolved
@@ -58,16 +58,9 @@
     grad_method = "F"
     _eigs = {}
 
-<<<<<<< HEAD
     def __init__(self, A, wires, do_queue=True, id=None):
         super().__init__(A, wires=wires, do_queue=do_queue, id=id)
 
-    @property
-    def num_params(self):
-        return 1
-
-=======
->>>>>>> fec189fc
     def label(self, decimals=None, base_label=None):
         return super().label(decimals=decimals, base_label=base_label or "𝓗")
 
@@ -194,18 +187,11 @@
     num_params = 1
     grad_method = None
 
-<<<<<<< HEAD
     def __init__(self, H, wires=None, do_queue=True, id=None):
         if not isinstance(H, coo_matrix):
             raise TypeError("Observable must be a scipy sparse coo_matrix.")
         super().__init__(H, wires=wires, do_queue=do_queue, id=id)
 
-    @property
-    def num_params(self):
-        return 1
-
-=======
->>>>>>> fec189fc
     def label(self, decimals=None, base_label=None):
         return super().label(decimals=decimals, base_label=base_label or "𝓗")
 
