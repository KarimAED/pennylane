--- conflicted
+++ resolved
@@ -15,17 +15,13 @@
 This module provides the circuit cutting functionality that allows large
 circuits to be distributed across multiple devices.
 """
-<<<<<<< HEAD
+
 import copy
 from typing import Tuple
 
 from networkx import MultiDiGraph, weakly_connected_components
 from pennylane import apply
-=======
-from typing import Tuple
-
-from networkx import MultiDiGraph, weakly_connected_components
->>>>>>> c6d5cc4d
+
 from pennylane.measure import MeasurementProcess
 from pennylane.operation import Operation, Operator, Tensor
 from pennylane.ops.qubit.non_parametric_ops import WireCut
@@ -221,11 +217,8 @@
     """
     Fragments a graph into a collection of subgraphs as well as returning
     the communication/`quotient <https://en.wikipedia.org/wiki/Quotient_graph>`__
-<<<<<<< HEAD
-    graph. Each node of the commnication graph represents a fragment and the edges
-=======
     graph. Each node of the communication graph represents a fragment and the edges
->>>>>>> c6d5cc4d
+
     denote the flow of qubits between fragments.
 
     Args:
@@ -269,20 +262,11 @@
      <networkx.classes.multidigraph.MultiDiGraph object at 0x7fb3b23e26a0>)
     """
 
-<<<<<<< HEAD
-    graph_copy = copy.deepcopy(graph)
-
-    edges = list(graph_copy.edges)
+    graph_copy = graph.copy()
+
     cut_edges = []
 
-    for node1, node2, wire in edges:
-=======
-    graph_copy = graph.copy()
-
-    cut_edges = []
-
     for node1, node2, wire in graph.edges:
->>>>>>> c6d5cc4d
         if isinstance(node1, MeasureNode):
             assert isinstance(node2, PrepareNode)
             cut_edges.append((node1, node2, wire))
@@ -303,10 +287,9 @@
 
         communication_graph.add_edge(start_fragment, end_fragment, pair=(node1, node2, wire))
 
-<<<<<<< HEAD
     return subgraphs, communication_graph
 
-
+  
 def _find_new_wire(wires: Wires) -> int:
     """Finds a new wire label that is not in ``wires``."""
     ctr = 0
@@ -378,7 +361,4 @@
                 wires += new_wire
                 wire_map[measured_wire] = new_wire
 
-    return tape
-=======
-    return subgraphs, communication_graph
->>>>>>> c6d5cc4d
+    return tape